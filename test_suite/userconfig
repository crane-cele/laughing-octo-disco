[hande]
exe = ../bin/hande.x
inputs_args = ('*.in', '')
vcs = git
extract_fn = ../tools/pyhande pyhande.testcode.testcode_data
extract_program = ../tools/tests/extract_test_data.py
ignore_fields = time
skip_program = grep
skip_args = -i 'disabled at compile-time\|Fatal: not compiled with HDF5 support\|Running with .* threads\|Tried to pass logging options to a non-debug build'
skip_cmd_template = tc.skip tc.args tc.test tc.error

[user]
diff = vimdiff
<<<<<<< HEAD
benchmark = 150ebd1 09174ae 7b9bdb8 5782263 994c88d6 f56c749
=======
benchmark = 7c1b5b2 09174ae 7b9bdb8 5782263 994c88d6 f56c749
>>>>>>> 1deaac75
tolerance = (1.e-10, 1.e-10, None, False)
<|MERGE_RESOLUTION|>--- conflicted
+++ resolved
@@ -11,9 +11,5 @@
 
 [user]
 diff = vimdiff
-<<<<<<< HEAD
-benchmark = 150ebd1 09174ae 7b9bdb8 5782263 994c88d6 f56c749
-=======
-benchmark = 7c1b5b2 09174ae 7b9bdb8 5782263 994c88d6 f56c749
->>>>>>> 1deaac75
+benchmark = 7c1b5b2 150ebd1 09174ae 7b9bdb8 5782263 994c88d6 f56c749
 tolerance = (1.e-10, 1.e-10, None, False)
