--- conflicted
+++ resolved
@@ -10,8 +10,4 @@
 
 [user]
 diff = vimdiff
-<<<<<<< HEAD
-benchmark = 87fbdfc 6b4a41e 8cf57ec 4167c5c f506d39 e0da81d 29786d6 0dc363f a331116 7ccbd38 611ecb6 45eedbf c27f9ed 62cb9ac 11a9d6b ce3dfde debf5bb a590225 6d904b0 6c9c111 484eac7 9bdd382 1461a8d 4369f83 5ee500b 9bc0a5c e311449
-=======
-benchmark = 26e14a5 6b4a41e f506d39 e0da81d 29786d6 0dc363f a331116 7ccbd38 611ecb6 45eedbf c27f9ed 62cb9ac 11a9d6b ce3dfde debf5bb a590225 6d904b0 6c9c111 484eac7 9bdd382 1461a8d 4369f83 5ee500b 9bc0a5c e311449
->>>>>>> 3d2ee46d
+benchmark = 26e14a5 87fbdfc 6b4a41e 8cf57ec 4167c5c f506d39 e0da81d 29786d6 0dc363f a331116 7ccbd38 611ecb6 45eedbf c27f9ed 62cb9ac 11a9d6b ce3dfde debf5bb a590225 6d904b0 6c9c111 484eac7 9bdd382 1461a8d 4369f83 5ee500b 9bc0a5c e311449