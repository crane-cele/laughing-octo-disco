[hubbard]
exe = ../bin/hande.x
timing_output = cpu elapsed
inputs_args = ('*.in', '')
vcs = git
extract_program = ../tools/extract.py

[user]
diff = vimdiff
<<<<<<< HEAD
benchmark = 0dc363f a331116 7ccbd38 611ecb6 45eedbf c27f9ed
=======
benchmark = 62cb9ac 11a9d6b
>>>>>>> e586b864
<|MERGE_RESOLUTION|>--- conflicted
+++ resolved
@@ -7,8 +7,4 @@
 
 [user]
 diff = vimdiff
-<<<<<<< HEAD
-benchmark = 0dc363f a331116 7ccbd38 611ecb6 45eedbf c27f9ed
-=======
-benchmark = 62cb9ac 11a9d6b
->>>>>>> e586b864
+benchmark = 0dc363f a331116 7ccbd38 611ecb6 45eedbf c27f9ed 62cb9ac 11a9d6b
