[hande]
exe = ../bin/hande.x
inputs_args = ('*.in', '')
vcs = git
extract_fn = ../tools/pyhande pyhande.testcode.testcode_data
extract_program = ../tools/tests/extract_test_data.py
ignore_fields = time
skip_program = grep
skip_args = -i 'disabled at compile-time\|Fatal: not compiled with HDF5 support\|Running with .* threads\|Tried to pass logging options to a non-debug build'
skip_cmd_template = tc.skip tc.args tc.test tc.error

[user]
diff = vimdiff
<<<<<<< HEAD
benchmark = 2ff8984 bfa9c968 7c1b5b2 150ebd1 09174ae 7b9bdb8 5782263 994c88d6 f56c749
=======
benchmark = 69e31f8 ab73c87 aa47ad3 997d2b8a fdcd0f2 3b224e652 7baebdf 258f1c7 b13115b 3a54d4a 11c3ca2 b357992 327e4c6 276f660 403d3cc6 99fc176 d691d2a 61df0b2 c2a28938 cb1e0083 20ab958 b0e656c6 b3db28d 0f9277f 866c45b 94f7d45 5d94bb2 36e666a 3f56aab
>>>>>>> 2873bf52
tolerance = (1.e-10, 1.e-10, None, False)
<|MERGE_RESOLUTION|>--- conflicted
+++ resolved
@@ -11,9 +11,5 @@
 
 [user]
 diff = vimdiff
-<<<<<<< HEAD
-benchmark = 2ff8984 bfa9c968 7c1b5b2 150ebd1 09174ae 7b9bdb8 5782263 994c88d6 f56c749
-=======
-benchmark = 69e31f8 ab73c87 aa47ad3 997d2b8a fdcd0f2 3b224e652 7baebdf 258f1c7 b13115b 3a54d4a 11c3ca2 b357992 327e4c6 276f660 403d3cc6 99fc176 d691d2a 61df0b2 c2a28938 cb1e0083 20ab958 b0e656c6 b3db28d 0f9277f 866c45b 94f7d45 5d94bb2 36e666a 3f56aab
->>>>>>> 2873bf52
+benchmark = 69e31f8 2ff8984 bfa9c968 7c1b5b2 150ebd1 09174ae 7b9bdb8 5782263 994c88d6 f56c749
 tolerance = (1.e-10, 1.e-10, None, False)
