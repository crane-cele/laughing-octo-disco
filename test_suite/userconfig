[hande]
exe = ../bin/hande.x
inputs_args = ('*.in', '')
vcs = git
extract_fn = ../tools/pyhande pyhande.testcode.testcode_data
extract_program = ../tools/tests/extract_test_data.py
ignore_fields = time
skip_program = grep
skip_args = -i 'disabled at compile-time\|Fatal: not compiled with HDF5 support\|Running with .* threads\|Tried to pass logging options to a non-debug build'
skip_cmd_template = tc.skip tc.args tc.test tc.error

[user]
diff = vimdiff
<<<<<<< HEAD
benchmark = 2e4d2981 9736a0ad aca45fa9 1b519751 a6350c6 faedacf4 51c78e0c a8b186ff 15f64d01 73a60f1c 91b4fad
=======
benchmark = adb2b8f a6350c6 faedacf4 51c78e0c a8b186ff 15f64d01 73a60f1c 91b4fad
>>>>>>> c233838a
tolerance = (1.e-10, 1.e-10, None, False)
<|MERGE_RESOLUTION|>--- conflicted
+++ resolved
@@ -11,9 +11,5 @@
 
 [user]
 diff = vimdiff
-<<<<<<< HEAD
-benchmark = 2e4d2981 9736a0ad aca45fa9 1b519751 a6350c6 faedacf4 51c78e0c a8b186ff 15f64d01 73a60f1c 91b4fad
-=======
-benchmark = adb2b8f a6350c6 faedacf4 51c78e0c a8b186ff 15f64d01 73a60f1c 91b4fad
->>>>>>> c233838a
+benchmark = adb2b8f 2e4d2981 9736a0ad aca45fa9 1b519751 a6350c6 faedacf4 51c78e0c a8b186ff 15f64d01 73a60f1c 91b4fad
 tolerance = (1.e-10, 1.e-10, None, False)
