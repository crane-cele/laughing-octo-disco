[hande]
exe = ../bin/hande.x
inputs_args = ('*.in', '')
vcs = git
extract_fn = ../tools/pyhande pyhande.testcode.testcode_data
extract_program = ../tools/tests/extract_test_data.py
ignore_fields = time
skip_program = grep
skip_args = -i 'disabled at compile-time\|Not compiled with HDF5 support\|Running with .* threads\|Tried to pass logging options to a non-debug build'
skip_cmd_template = tc.skip tc.args tc.test tc.error

[user]
diff = vimdiff
<<<<<<< HEAD
benchmark = c2a28938 cb1e0083 20ab958 b0e656c6 ab37999 b3db28d 0f9277f 866c45b 94f7d45 5d94bb2 36e666a
=======
benchmark = 03914ae 423c9ad 61df0b2 b0e656c6 ab37999 b3db28d 0f9277f 866c45b 0da4f57 94f7d45 1354cdb b2b175f e6ad134 5d94bb2 58c899a 36e666a
>>>>>>> ad9ce2ba
tolerance = (1.e-10, 1.e-10, None, False)
<|MERGE_RESOLUTION|>--- conflicted
+++ resolved
@@ -11,9 +11,5 @@
 
 [user]
 diff = vimdiff
-<<<<<<< HEAD
-benchmark = c2a28938 cb1e0083 20ab958 b0e656c6 ab37999 b3db28d 0f9277f 866c45b 94f7d45 5d94bb2 36e666a
-=======
-benchmark = 03914ae 423c9ad 61df0b2 b0e656c6 ab37999 b3db28d 0f9277f 866c45b 0da4f57 94f7d45 1354cdb b2b175f e6ad134 5d94bb2 58c899a 36e666a
->>>>>>> ad9ce2ba
+benchmark = 03914ae 423c9ad 61df0b2 c2a28938 cb1e0083 20ab958 b0e656c6 ab37999 b3db28d 0f9277f 866c45b 94f7d45 5d94bb2 36e666a
 tolerance = (1.e-10, 1.e-10, None, False)
