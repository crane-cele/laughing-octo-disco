--- conflicted
+++ resolved
@@ -132,12 +132,8 @@
            ifciqmc/np4/H2O-RHF-cc-pVTZ-non-block-hdf5-system
            ifciqmc_real_32/np1/hubbard_k_1d_ifciqmc_real_32
            ifciqmc_real_32/np1/hubbard_k_1d_ifciqmc_real_32_SS
-<<<<<<< HEAD
-           ifciqmc_real_32/np2/polyyne_nosym_complex_ifciqmc-real32
+           ifciqmc_real_32/np2/polyyne_complex_ifciqmc-real32
            ifciqmc_real_32/np4/hubbard_k_1d_ifciqmc_ss_restart
-=======
-           ifciqmc_real_32/np2/polyyne_complex_ifciqmc-real32
->>>>>>> 7ecaea7c
            lanczos/hubbard_k_nontilted_2d_lanczos
            lanczos/hubbard_k_tilted_2d_sparse
            lanczos/hubbard_real_nontilted_2d_direct
