#include <stdio.h>
#include <unistd.h>

#if !defined(DET_SIZE)
#define DET_SIZE 32
#endif

#if !defined(POP_SIZE)
#define POP_SIZE 32
#endif

#if !defined(DSFMT_MEXP)
#define DSFMT_MEXP 19937
#endif

const char *report_hdf5();
const char *report_lanczos();
const char *report_uuid();
const char *report_scalapack();
const char *report_single_precision();
const char *report_popcnt();
const char *report_mpi_toggle();
const char *report_omp_toggle();
const char *report_parallel();
<<<<<<< HEAD
const char *report_mpi3();
const char *report_shmem();
void print_info();

void print_info() {
  printf("\n");
  printf("\n");
  printf("Version information\n");
  printf("-------------------\n");
  printf("\n");
  printf("Version       | %s\n", "@_git_describe@");
  printf("Commit hash   | %s\n", "@_git_last_commit_hash@");
  printf("Commit author | %s\n", "@_git_last_commit_author@");
  printf("Commit date   | %s\n", "@_git_last_commit_date@");
  printf("Branch        | %s\n", "@_git_branch@");

  printf("\n");
  printf("\n");
  printf("Configuration and build information\n");
  printf("-----------------------------------\n");
  printf("\n");
  printf("Who compiled             | %s\n", "@_user_name@");
  printf("Compilation hostname     | %s\n", "@_host_name@");
  printf("Operating system         | %s\n", "@_system@");
  printf("CMake version            | %s\n", "@_cmake_version@");
  printf("CMake generator          | %s\n", "@_cmake_generator@");
  printf("Build type               | %s\n", "@_build_type@");
  printf("Configuration time       | %s\n", "@_configuration_time@");
  printf("Python version           | %s\n", "@_python_version@");
  printf("Fortran compiler         | %s\n", "@_Fortran_compiler@");
  printf("C compiler               | %s\n", "@_C_compiler@");
=======
typedef void (*HostWriter)(const char * message, int * io_unit);
void print_info(HostWriter writer, int * io_unit);

void print_info(HostWriter writer, int * io_unit) {
  writer("Version information\n", io_unit);
  writer("-------------------\n", io_unit);
  writer("Version       | @_git_describe@\n", io_unit);
  writer("Commit hash   | @_git_last_commit_hash@\n", io_unit);
  writer("Commit author | @_git_last_commit_author@\n", io_unit);
  writer("Commit date   | @_git_last_commit_date@\n", io_unit);
  writer("Branch        | @_git_branch@\n", io_unit);

  writer("\n", io_unit);
  writer("Configuration and build information\n", io_unit);
  writer("-----------------------------------\n", io_unit);
  writer("Who compiled             | @_user_name@\n", io_unit);
  writer("Compilation hostname     | @_host_name@\n", io_unit);
  writer("Operating system         | @_system@\n", io_unit);
  writer("CMake version            | @_cmake_version@\n", io_unit);
  writer("CMake generator          | @_cmake_generator@\n", io_unit);
  writer("Build type               | @_build_type@\n", io_unit);
  writer("Configuration time       | @_configuration_time@\n", io_unit);
  writer("Python version           | @_python_version@\n", io_unit);
  writer("Fortran compiler         | @_Fortran_compiler@\n", io_unit);
  writer("C compiler               | @_C_compiler@\n", io_unit);
>>>>>>> a19aae08
  /* clang-format off */
  char buf[10000];
  snprintf(buf, sizeof(buf),
           "DET_SIZE set to          | %d\nPOP_SIZE set to          | %d\ndSFMT Mersenne exponent  | %d\n",
           @_det_size@, @_pop_size@, @_dsfmt_mexp@);
  writer(buf, io_unit);
  writer(report_mpi_toggle(), io_unit);
  writer(report_omp_toggle(), io_unit);
  writer("Lua version              | @_lua_version@\n", io_unit);
  writer("HDF5 library version     | @_hdf5_version@\n", io_unit);
  /* clang-format on */

<<<<<<< HEAD
  printf("\n");
  printf("\n");
  printf("Further components\n");
  printf("------------------\n");
  printf("\n");
  printf("   %s\n", report_hdf5());
  printf("   %s\n", report_lanczos());
  printf("   %s\n", report_uuid());
  printf("   %s\n", report_parallel());
  printf("   %s\n", report_mpi3());
  printf("   %s\n", report_shmem());
  printf("   %s\n", report_scalapack());
  printf("   %s\n", report_single_precision());
  printf("   %s\n", report_popcnt());

  printf("\n");
  printf("\n");
  printf("Runtime information\n");
  printf("-------------------\n");
  printf("\n");
  char hostname[1024];
=======
  writer("\n", io_unit);
  writer("Further components\n", io_unit);
  writer("------------------\n", io_unit);
  writer(report_hdf5(), io_unit);
  writer(report_lanczos(), io_unit);
  writer(report_uuid(), io_unit);
  writer(report_parallel(), io_unit);
  writer(report_scalapack(), io_unit);
  writer(report_single_precision(), io_unit);
  writer(report_popcnt(), io_unit);

  writer("\n", io_unit);
  writer("Runtime information\n", io_unit);
  writer("-------------------\n", io_unit);
  char hostname[1024], hostname_report[10000];
>>>>>>> a19aae08
  int stat = gethostname(hostname, 1024);
  if (stat == 0) {
    snprintf(hostname_report, sizeof(hostname_report), "Hostname:\n    %s\n", hostname);
  } else {
    snprintf(hostname_report, sizeof(hostname_report), "Hostname (truncated to 1024 characters):\n    %s\n", hostname);
  }
  writer(hostname_report, io_unit);

  char cwd[1024], cwd_report[10000];
  if (getcwd(cwd, sizeof(cwd)) != NULL) {
    snprintf(cwd_report, sizeof(cwd_report), "Current working dir:\n    %s\n", cwd);
    writer(cwd_report, io_unit);
  } else {
    perror("getcwd() error");
  }
}

const char *report_hdf5() {
/* clang-format off */
#ifdef DISABLE_HDF5
  return "DISABLE_HDF5 defined.  HDF5 disabled.\n";
#else
  return "DISABLE_HDF5 not defined.  HDF5 enabled.\n";
#endif
  /* clang-format on */
}

const char *report_lanczos() {
/* clang-format off */
#ifdef DISABLE_LANCZOS
  return "DISABLE_LANCZOS defined.  Lanczos disabled.\n";
#else
  return "DISABLE_LANCZOS not defined.  Lanczos enabled.\n";
#endif
  /* clang-format on */
}

const char *report_uuid() {
  /* clang-format off */
#ifdef DISABLE_UUID
  return "DISABLE_UUID defined.  UUID disabled.\n";
#else
  return "DISABLE_UUID not defined.  UUID enabled.\n";
#endif
  /* clang-format on */
}

const char *report_scalapack() {
  /* clang-format off */
#ifdef DISABLE_SCALAPACK
  return "DISABLE_SCALAPACK defined.  ScaLAPACK disabled.\n";
#else
  return "DISABLE_SCALAPACK not defined.  ScaLAPACK enabled.\n";
#endif
  /* clang-format on */
}

const char *report_popcnt() {
  /* clang-format off */
#ifdef USE_POPCNT
  return "USE_POPCNT defined.  Fortran 2003 POPCNT procedure used.\n";
#else
  return "USE_POPCNT not defined. Internal POPCNT procedure used.\n";
#endif
  /* clang-format on */
}

const char *report_single_precision() {
  /* clang-format off */
#ifdef SINGLE_PRECISION
  return "SINGLE_PRECISION defined.  Single precision used where relevant.\n";
#else
  return "SINGLE_PRECISION not defined.  Double precision used throughout.\n";
#endif
  /* clang-format on */
}

const char *report_mpi_toggle() {
/* clang-format off */
#ifdef PARALLEL
  return "MPI parallelization      | ON\nMPI launcher             | @_mpi_launcher@\n";
#else
  return "MPI parallelization      | OFF\n";
#endif
  /* clang-format on */
}

const char *report_omp_toggle() {
/* clang-format off */
#ifdef _OPENMP
  return "OpenMP parallelization   | ON\n";
#else
  return "OpenMP parallelization   | OFF\n";
#endif
  /* clang-format on */
}

const char *report_parallel() {
/* clang-format off */
#ifdef PARALLEL
  return "PARALLEL defined.  MPI parallelization enabled.\n";
#else
  return "PARALLEL not defined.  MPI parallelization disabled.\n";
#endif
  /* clang-format on */
}


const char *report_mpi3() {
/* clang-format off */
#if ! defined PARALLEL
  return "PARALLEL not defined. MPI-3 functionality disabled";
#elif defined DISABLE_MPI3
  return "DISABLE_MPI3 defined.  MPI-3 functionality disabled.";
#else
  return "DISABLE_MPI3 not defined.  MPI-3 functionality enabled.";
#endif
  /* clang-format on */
}

const char *report_shmem() {
/* clang-format off */
#if ! defined PARALLEL
  return "PARALLEL not enabled. POSIX shared memory disabled.";
#elif ! defined DISABLE_MPI3 && defined ENABLE_SHMEM_POSIX
  return "ENABLE_SHMEM_POSIX defined.  POSIX shared memory enabled.";
#else
  return "ENABLE_SHMEM_POSIX not defined or MPI-3 in use.  POSIX shared memory disabled.";
#endif
  /* clang-format on */
}
<|MERGE_RESOLUTION|>--- conflicted
+++ resolved
@@ -22,39 +22,6 @@
 const char *report_mpi_toggle();
 const char *report_omp_toggle();
 const char *report_parallel();
-<<<<<<< HEAD
-const char *report_mpi3();
-const char *report_shmem();
-void print_info();
-
-void print_info() {
-  printf("\n");
-  printf("\n");
-  printf("Version information\n");
-  printf("-------------------\n");
-  printf("\n");
-  printf("Version       | %s\n", "@_git_describe@");
-  printf("Commit hash   | %s\n", "@_git_last_commit_hash@");
-  printf("Commit author | %s\n", "@_git_last_commit_author@");
-  printf("Commit date   | %s\n", "@_git_last_commit_date@");
-  printf("Branch        | %s\n", "@_git_branch@");
-
-  printf("\n");
-  printf("\n");
-  printf("Configuration and build information\n");
-  printf("-----------------------------------\n");
-  printf("\n");
-  printf("Who compiled             | %s\n", "@_user_name@");
-  printf("Compilation hostname     | %s\n", "@_host_name@");
-  printf("Operating system         | %s\n", "@_system@");
-  printf("CMake version            | %s\n", "@_cmake_version@");
-  printf("CMake generator          | %s\n", "@_cmake_generator@");
-  printf("Build type               | %s\n", "@_build_type@");
-  printf("Configuration time       | %s\n", "@_configuration_time@");
-  printf("Python version           | %s\n", "@_python_version@");
-  printf("Fortran compiler         | %s\n", "@_Fortran_compiler@");
-  printf("C compiler               | %s\n", "@_C_compiler@");
-=======
 typedef void (*HostWriter)(const char * message, int * io_unit);
 void print_info(HostWriter writer, int * io_unit);
 
@@ -80,7 +47,6 @@
   writer("Python version           | @_python_version@\n", io_unit);
   writer("Fortran compiler         | @_Fortran_compiler@\n", io_unit);
   writer("C compiler               | @_C_compiler@\n", io_unit);
->>>>>>> a19aae08
   /* clang-format off */
   char buf[10000];
   snprintf(buf, sizeof(buf),
@@ -93,29 +59,6 @@
   writer("HDF5 library version     | @_hdf5_version@\n", io_unit);
   /* clang-format on */
 
-<<<<<<< HEAD
-  printf("\n");
-  printf("\n");
-  printf("Further components\n");
-  printf("------------------\n");
-  printf("\n");
-  printf("   %s\n", report_hdf5());
-  printf("   %s\n", report_lanczos());
-  printf("   %s\n", report_uuid());
-  printf("   %s\n", report_parallel());
-  printf("   %s\n", report_mpi3());
-  printf("   %s\n", report_shmem());
-  printf("   %s\n", report_scalapack());
-  printf("   %s\n", report_single_precision());
-  printf("   %s\n", report_popcnt());
-
-  printf("\n");
-  printf("\n");
-  printf("Runtime information\n");
-  printf("-------------------\n");
-  printf("\n");
-  char hostname[1024];
-=======
   writer("\n", io_unit);
   writer("Further components\n", io_unit);
   writer("------------------\n", io_unit);
@@ -131,7 +74,6 @@
   writer("Runtime information\n", io_unit);
   writer("-------------------\n", io_unit);
   char hostname[1024], hostname_report[10000];
->>>>>>> a19aae08
   int stat = gethostname(hostname, 1024);
   if (stat == 0) {
     snprintf(hostname_report, sizeof(hostname_report), "Hostname:\n    %s\n", hostname);
