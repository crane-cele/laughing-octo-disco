module report

! James Spencer, Imperial College London.
!
! Copyright (c) 2012 James Spencer.
!
! Permission is hereby granted, free of charge, to any person
! obtaining a copy of this software and associated documentation
! files (the "Software"), to deal in the Software without
! restriction, including without limitation the rights to use,
! copy, modify, merge, publish, distribute, sublicense, and/or sell
! copies of the Software, and to permit persons to whom the
! Software is furnished to do so, subject to the following
! conditions:
!
! The above copyright notice and this permission notice shall be
! included in all copies or substantial portions of the Software.
!
! THE SOFTWARE IS PROVIDED "AS IS", WITHOUT WARRANTY OF ANY KIND,
! EXPRESS OR IMPLIED, INCLUDING BUT NOT LIMITED TO THE WARRANTIES
! OF MERCHANTABILITY, FITNESS FOR A PARTICULAR PURPOSE AND
! NONINFRINGEMENT. IN NO EVENT SHALL THE AUTHORS OR COPYRIGHT
! HOLDERS BE LIABLE FOR ANY CLAIM, DAMAGES OR OTHER LIABILITY,
! WHETHER IN AN ACTION OF CONTRACT, TORT OR OTHERWISE, ARISING
! FROM, OUT OF OR IN CONNECTION WITH THE SOFTWARE OR THE USE OR
! OTHER DEALINGS IN THE SOFTWARE.

use git_info, only: HANDE_VCS_VERSION => GIT_COMMIT_HASH

<<<<<<< HEAD
#ifndef _VCS_VERSION
#define _VCS_VERSION 'unknown'
#endif
! git sha1 hash.  Created at compile-time in make.inc.
! -dirty is appended if the source directories contain uncommitted changes.
character(*), parameter :: HANDE_VCS_VERSION = _VCS_VERSION
! HANDE version.  When tagging a commit, update this (directly on master is probably best).  In the immediate commit after the tag,
! append -dev to it to 're-open' the code base for further development.
character(*), parameter :: HANDE_VERSION = '1.2-dev'
=======
implicit none
>>>>>>> ef854f4e

! Global uuid
character(36) :: GLOBAL_UUID

contains

    subroutine environment_report(io)

        ! In:
        !    io (optional): unit to which the environment information is written.
        !                   Default: 6.
        !
        ! Print out a summary of the environment:
        !   * when the code was compiled;
        !   * the VCS BASE repository version (there's no guarantee that the code wasn't
        !     changed!);
        !   * whether the working directory contains local changes;
        !   * the working directory;
        !   * the host computer.

        use, intrinsic :: iso_c_binding, only: c_char, c_ptr, c_size_t, c_int, c_associated
        use utils, only: carray_to_fstring
        use const, only: i0, int_p

        ! Accessing the hostname and working directory directly from Fortran are
        ! (admittedly commonly implemented) extensions so we cannot rely on them
        ! existing *cough*ibmandnag*cough*.  It is safer to use POSIX-standard
        ! functions.
        interface
            subroutine print_info() bind(C, name="print_info")
            end subroutine print_info
        end interface

        integer, intent(in), optional :: io

        integer :: io_unit
        integer :: date_values(8)
        integer(c_size_t), parameter :: str_len = 255
        character(kind=c_char) :: str(str_len)
        type(c_ptr) :: path
        integer(c_int) :: stat

        if (present(io)) then
            io_unit = io
        else
            io_unit = 6
        end if

        write (io_unit,'(1X,64("="))')
        call flush(io_unit)

        call print_info()

        call date_and_time(VALUES=date_values)

        write (io_unit,'(a18,1X,i2.2,"/",i2.2,"/",i4.4,1X,a2,1X,i2.2,2(":",i2.2))') &
                   "Started running on", date_values(3:1:-1), "at", date_values(5:7)
        write (io_unit,'(1X,"Calculation UUID:",1X,a36,".")') GLOBAL_UUID

        write (io_unit,'(1X,64("="),/)')

    end subroutine environment_report

    subroutine comm_global_uuid()

        ! Send UUID from root to all other processors.

#ifdef PARALLEL
        use parallel
        integer :: ierr
        call mpi_bcast(GLOBAL_UUID, len(GLOBAL_UUID), mpi_character, 0, mpi_comm_world, ierr)
#endif

    end subroutine comm_global_uuid

    subroutine get_uuid(uuid)

        ! Out:
        !     UUID: a (reasonably!) unique identification string.

        use, intrinsic :: iso_c_binding
        use utils, only: carray_to_fstring

        implicit none

        character(36), intent(out) :: uuid

#ifdef DISABLE_UUID
        uuid = 'UNKNOWN: UUID GENERATION DISABLED.  '
#else
        character(c_char) :: uuid_bin(16)
        character(c_char), target :: uuid_str(37)
        type(c_ptr) :: ptr

        interface
            subroutine uuid_generate(uu) bind(c)
                use, intrinsic :: iso_c_binding
                implicit none
                character(c_char), intent(out) :: uu(16)
            end subroutine
            subroutine uuid_unparse(uu, uu_str) bind(c)
                use, intrinsic :: iso_c_binding
                implicit none
                character(c_char), intent(in) :: uu(16)
                character(c_char), intent(out) :: uu_str(37)
            end subroutine uuid_unparse
        end interface

        call uuid_generate(uuid_bin)
        ptr = c_loc(uuid_str)
        call uuid_unparse(uuid_bin, uuid_str)
        uuid = carray_to_fstring(uuid_str)
#endif

    end subroutine get_uuid

    subroutine end_report(wall_time, cpu_time_used, io)

        ! Print out date at end of calculation and how long it took.

        ! In:
        !    wall_time: number of seconds between the start and end of the
        !        calculation.
        !    cpu_time_used: number of seconds took by process and any and all
        !       child processes.
        !    io (optional): unit to which the environment information is written.
        !        Default: 6.

        real, intent(in) :: wall_time, cpu_time_used
        integer, intent(in), optional :: io
        integer :: date_values(8), io_unit

        if (present(io)) then
            io_unit = io
        else
            io_unit = 6
        end if

        write (io_unit,'(1X,64("="))')

        call date_and_time(VALUES=date_values)

        write (io_unit,'(1X,a19,1X,i2.2,"/",i2.2,"/",i4.4,1X,a2,1X,i2.2,2(":",i2.2))') &
                   "Finished running on", date_values(3:1:-1), "at", date_values(5:7)
        write (io_unit,'(1X,a20,17X,f14.2)') "Wall time (seconds):", wall_time
        write (io_unit,'(1X,a34,3X,f14.2)') "CPU time (per processor, seconds):", cpu_time_used

        write (io_unit,'(1X,64("="),/)')

    end subroutine end_report

    subroutine write_date_time_close(iunit, date_values)

        ! Write final message to a given io unit, if open, and close

        integer, intent(in) :: iunit, date_values(8)
        logical :: io_open

#if __GNUC__ == 7 && __GNUC_MINOR__ < 4
        ! Can't use inquire if iunit is less than 0 (ie was created with open(unit=newunit, ...)
        ! Assume file is open -- see  https://gcc.gnu.org/bugzilla/show_bug.cgi?id=84412
        io_open = .true.
#else
        inquire(unit=iunit, opened = io_open)
#endif

        if (io_open) then
            write (iunit,'(1X,64("="))')
            write (iunit,'(1X,a19,1X,i2.2,"/",i2.2,"/",i4.4,1X,a2,1X,i2.2,2(":",i2.2))') &
                      "Finished running on", date_values(3:1:-1), "at", date_values(5:7)
            write (iunit,'(1X,64("="))')

            close(iunit, status='keep')
        end if

    end subroutine write_date_time_close

end module report<|MERGE_RESOLUTION|>--- conflicted
+++ resolved
@@ -27,19 +27,7 @@
 
 use git_info, only: HANDE_VCS_VERSION => GIT_COMMIT_HASH
 
-<<<<<<< HEAD
-#ifndef _VCS_VERSION
-#define _VCS_VERSION 'unknown'
-#endif
-! git sha1 hash.  Created at compile-time in make.inc.
-! -dirty is appended if the source directories contain uncommitted changes.
-character(*), parameter :: HANDE_VCS_VERSION = _VCS_VERSION
-! HANDE version.  When tagging a commit, update this (directly on master is probably best).  In the immediate commit after the tag,
-! append -dev to it to 're-open' the code base for further development.
-character(*), parameter :: HANDE_VERSION = '1.2-dev'
-=======
 implicit none
->>>>>>> ef854f4e
 
 ! Global uuid
 character(36) :: GLOBAL_UUID
