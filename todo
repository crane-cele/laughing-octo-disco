1.  option to obtain eigenvalues (default) or eigenvectors as well.
2.  timing.
3.  memory logging.
4.  checktest.
5.  parallel direct lanczos.
6.  UEG.
7.  Better name?
8.  CuO2? t-J?

FCIQMC
------

1. HPHF type work
2. Hellmann--Feynmann

FCIQMC parallelisation
----------------------

<<<<<<< HEAD
a) Restart.
b) Investigate load-balancing issues.
=======
a) Investigate load-balancing issues.
>>>>>>> fc4d408e

Optimisations
-------------

a) sym_table in terms of basis functions
b) Macros to force inlining?<|MERGE_RESOLUTION|>--- conflicted
+++ resolved
@@ -16,12 +16,7 @@
 FCIQMC parallelisation
 ----------------------
 
-<<<<<<< HEAD
-a) Restart.
-b) Investigate load-balancing issues.
-=======
 a) Investigate load-balancing issues.
->>>>>>> fc4d408e
 
 Optimisations
 -------------
