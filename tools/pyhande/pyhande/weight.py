'''Attempt to remove the population control bias by reweighting estimates.'''

import numpy as np

def reweight(data, mc_cycles, tstep, weight_history, mean_shift,
             weight_key='Shift'):
    '''Reweight using population control to reduce population control bias.

Reweight estimators linear in the number of psips by the factor:

.. math::

    W(\\tau, N) = \\Pi^{N-1}_{m=0} e^{-A \\delta \\tau S(\\tau - m\\delta\\tau)}

where :math:`A` is the number of steps per shift update cycle,
:math:`\\delta\\tau` is the time step and :math:`S(\\tau - m\\delta\\tau)` is
the shift at time :math:`\\tau - m\\delta\\tau`, and :math:`m` is the number of
iterations to reweight over.

See [Umrigar93]_ Eqs. 14-20 for details and [Vigor15]_ for use in FCIQMC.

Parameters
----------
data : :class:`pandas.DataFrame`
    HANDE QMC data.
tstep : float
    The time step used in the weight factor.
mc_cycles : int
    The number of monte carlo cycles per update step.
weight_history: integer
    The number of iterations to reweight over.
mean_shift: float
    The mean shift.  Used to prevent weights becoming too big.
weight_key: string
    Column to generate the reweighting data.

Returns
-------
weight : List[float]
    List of weights.
    

References
----------
Umrigar93
    C.J. Umirigar et al., J. Chem. Phys. 99, 2865 (1993)
Vigor15
    W.A. Vigor, et al., J. Chem. Phys. 142, 104101 (2015).
'''
    if tstep <= 0.0:
        raise ValueError("QMC time step tstep should be > 0 and not passed in "
                         f"value '{tstep}'.")
    if mc_cycles <= 0:
        raise ValueError("#Monte Carlo cycles mc_cycles should be > 0 and not"
                         f"passed in value '{mc_cycles}'.")

    weights = []
    to_prod = np.exp(-tstep*mc_cycles*(data[weight_key].values-mean_shift))
    if len(data[weight_key]) > 0:
        weights.append(to_prod[0])
    for i in range(1, min(weight_history, len(data[weight_key]))):
        weights.append(weights[i-1]*to_prod[i])
    for i in range(weight_history, len(data[weight_key])):
        weights.append(weights[i-1]*to_prod[i] / to_prod[i-weight_history])

<<<<<<< HEAD
    return weights

def arith_series(tstep, mc_cycles, weight_now, weight_before):
    
    if tstep <= 0.0:
        raise ValueError("QMC time step tstep should be > 0 and not passed in "
                         f"value '{tstep}'.")
    if mc_cycles <= 0:
        raise ValueError("#Monte Carlo cycles mc_cycles should be > 0 and not"
                         f"passed in value '{mc_cycles}'.")
    
    # Handle division by zero!!!
    if weight_now != weight_before:
        tdweight = tstep*(weight_before - weight_now)
        ratio = ((1 - exp(-mc_cycles*tdweight))/(1 - exp(-tdweight)))
        series = (1/float(mc_cycles)) * ratio
    else:
        series = 1.0

    return series
=======
    data['Weight'] = weights

    return data
>>>>>>> 1d5a8031
<|MERGE_RESOLUTION|>--- conflicted
+++ resolved
@@ -63,7 +63,7 @@
     for i in range(weight_history, len(data[weight_key])):
         weights.append(weights[i-1]*to_prod[i] / to_prod[i-weight_history])
 
-<<<<<<< HEAD
+
     return weights
 
 def arith_series(tstep, mc_cycles, weight_now, weight_before):
@@ -83,9 +83,4 @@
     else:
         series = 1.0
 
-    return series
-=======
-    data['Weight'] = weights
-
-    return data
->>>>>>> 1d5a8031
+    return series