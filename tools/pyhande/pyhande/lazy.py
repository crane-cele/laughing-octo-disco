--- conflicted
+++ resolved
@@ -139,11 +139,7 @@
     #list = calc_tr['Proj. Energy'].as_matrix()
     #n_data = len(list)
     
-<<<<<<< HEAD
-    list_org = calc_tr['Proj. Energy'].as_matrix()
-=======
     list_org = calc_tr['Proj. Energy'].values
->>>>>>> 4aad206f
     n_data = len(list_org) // batch_size
     list = [0]*n_data
     for i in range(n_data):
