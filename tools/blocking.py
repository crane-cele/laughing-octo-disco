--- conflicted
+++ resolved
@@ -243,12 +243,7 @@
 Denoting the standard deviation of the data set X as s(X) and the standard error of data set X as se(X),
 the standard deviation of f can be evaluated using:
 
-<<<<<<< HEAD
-    def show_blocking(self, plotfile=''):
-        '''Print out the blocking data and show a graph of the behaviour of the standard deviation with block size.  If plotfile is given, then the graph is saved to the specifed file rather than being shown on screen.'''
-=======
     (s(f)/f)^2 = (s(X_i)/<X_i>)^2 + (s(X_i)/<X_i>)^2 - 2 cov(X_i,X_j)/(<X_i> <X_j>)
->>>>>>> 4b603119
 
 where cov(X_i,X_j) is the covariance between the two data sets.  The standard error then follows:
     
@@ -308,17 +303,6 @@
 
         # plot standard error 
         if PYLAB:
-<<<<<<< HEAD
-            blocks = [stat.block_size for stat in self.stats]
-            sd = [stat.sd for stat in self.stats]
-            sd_error = [stat.sd_error for stat in self.stats]
-            pylab.semilogx(blocks, sd, basex=2)
-            pylab.errorbar(blocks, sd, yerr=sd_error)
-            xmax = 2**pylab.ceil(pylab.log2(blocks[0]+1))
-            pylab.xlim(xmax, 1)
-            pylab.xlabel('Block size')
-            pylab.ylabel('Standard deviation')
-=======
             # one sub plot per data set.
             nplots = len(self.data)
             for (i, data) in enumerate(self.data):
@@ -337,7 +321,6 @@
                     ax = pylab.gca()
                     ax.set_xticklabels([])
             pylab.xlabel('# of blocks')
->>>>>>> 4b603119
             if plotfile:
                 pylab.savefig(plotfile)
             else:
@@ -355,10 +338,7 @@
     parser.add_option('-d', '--data', dest='data_cols', type='int', default=[], action='append', help='Set the column(s) (starting from 0) containing the data items. If more than one column is given, the covariance between the sets of data is also calculated.  Default: 1.')
     parser.add_option('-f', '--from', dest='start_index', type='int', default=0, help='Set the index from which the data is blocked.  Data with a smaller index is discarded.  Default: %default.')
     parser.add_option('-p', '--plotfile', help='Save a plot of the blocking analysis to PLOTFILE rather than showing the plot on screen (default behaviour).')
-<<<<<<< HEAD
-=======
     parser.add_option('-o','--operation', help='Set the operation used to combine pairs of data columns.  The mean and standard error of the resultant quantity are found.  Currently only division (\'/\') is implemented.')
->>>>>>> 4b603119
 
     (options, filenames) = parser.parse_args(args)
 
