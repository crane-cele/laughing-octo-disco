--- conflicted
+++ resolved
@@ -89,12 +89,8 @@
                 iel = 0
                 do i = 1, nalpha
                     do
-<<<<<<< HEAD
                         ! generate random number 1,3,5,...
-                        a = 2*nint(genrand_real2()*(nsites-1))+1
-=======
                         a = 2*nint(genrand_real2()*(nbasis/2-1))+1
->>>>>>> 835cbaba
                         a_pos = bit_lookup(1,a)
                         a_el = bit_lookup(2,a)
                         if (.not.btest(f(a_el), a_pos)) then
@@ -109,12 +105,8 @@
                 ! Beta electrons.
                 do i = 1, nbeta
                     do
-<<<<<<< HEAD
                         ! generate random number 2,4,6,...
-                        b = 2*nint(genrand_real2()*(nsites-1))+2
-=======
                         b = 2*nint(genrand_real2()*(nbasis/2-1))+2
->>>>>>> 835cbaba
                         b_pos = bit_lookup(1,b)
                         b_el = bit_lookup(2,b)
                         if (.not.btest(f(b_el), b_pos)) then
