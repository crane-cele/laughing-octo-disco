--- conflicted
+++ resolved
@@ -254,12 +254,8 @@
                                walker_data, proj_energy, D0_population, f0, dump_restart_file,       &
                                tot_nparticles, mc_cycles_done, qmc_spawn, tot_walkers, walker_length,&
                                write_fciqmc_report_header, nparticles, ccmc_move_freq, real_factor,  &
-<<<<<<< HEAD
-                               cluster_multispawn_threshold
-=======
-                               cluster_multispawn_threshold, real_factor, semi_stoch_shift_iter,     &
+                               cluster_multispawn_threshold, semi_stoch_shift_iter,                  &
                                semi_stoch_start_iter
->>>>>>> 7b1058b7
         use qmc_common, only: initial_fciqmc_status, cumulative_population, load_balancing_report, &
                               init_report_loop, init_mc_cycle, end_report_loop, end_mc_cycle,      &
                               redistribute_particles
@@ -269,13 +265,8 @@
 
         type(sys_t), intent(in) :: sys
 
-<<<<<<< HEAD
-        integer :: i, ireport, icycle, it
+        integer :: i, ireport, icycle, iter, it
         integer(int_64) :: iattempt, nattempts, nclusters, nstochastic_clusters, nsingle_excitors, nD0_select
-=======
-        integer :: i, ireport, icycle, iter, it
-        integer(int_64) :: iattempt, nattempts, nclusters, nstochastic_clusters, nsingle_excitors
->>>>>>> 7b1058b7
         integer(int_64) :: nattempts_spawn
         real(p) :: nparticles_old(sampling_size), nparticles_change(sampling_size)
         type(det_info_t), allocatable :: cdet(:)
@@ -438,13 +429,8 @@
                 ! Note that 'death' in CCMC creates particles in the spawned
                 ! list, so the number of deaths not in the spawned list is
                 ! always 0.
-<<<<<<< HEAD
-                call init_mc_cycle(real_factor, nattempts, ndeath, nint(D0_normalisation,int_64))
-                nparticles_change = 0.0_p
-=======
                 call init_mc_cycle(rng(0), sys, real_factor, nattempts, ndeath, int(D0_normalisation,int_64))
                 nparticles_change = 0.0_dp
->>>>>>> 7b1058b7
 
                 ! We need to count spawning attempts differently as there may be multiple spawns
                 ! per cluster
@@ -659,12 +645,8 @@
 
             update_tau = bloom_stats%nblooms_curr > 0
 
-<<<<<<< HEAD
-            call end_report_loop(sys, ireport, update_tau, nparticles_old, nspawn_events, t1, soft_exit, bloom_stats=bloom_stats)
-=======
-            call end_report_loop(sys, ireport, iter, update_tau, nparticles_old, t1, semi_stoch_shift_iter, &
+            call end_report_loop(sys, ireport, iter, update_tau, nparticles_old, nspawn_events, t1, semi_stoch_shift_iter, &
                                   semi_stoch_start_iter, soft_exit, bloom_stats=bloom_stats)
->>>>>>> 7b1058b7
 
             if (soft_exit) exit
 
