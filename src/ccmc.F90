--- conflicted
+++ resolved
@@ -228,14 +228,9 @@
 
         logical :: soft_exit
 
-<<<<<<< HEAD
         integer(int_p), allocatable :: cumulative_abs_pops(:)
-        integer :: D0_proc, D0_pos, min_cluster_size, max_cluster_size, iexcip_pos
+        integer :: D0_proc, D0_pos, min_cluster_size, max_cluster_size, iexcip_pos, slot
         integer(int_p) :: tot_abs_pop
-=======
-        integer, allocatable :: cumulative_abs_pops(:)
-        integer :: D0_proc, D0_pos, max_cluster_size,tot_abs_pop, slot
->>>>>>> d65e6a1f
         integer :: D0_normalisation
         logical :: hit
         type(bloom_stats_t) :: bloom_stats
@@ -316,13 +311,8 @@
 
             do icycle = 1, ncycles
 
-<<<<<<< HEAD
-                D0_proc = assign_particle_processor(f0, sys%basis%string_len, qmc_spawn%hash_seed, qmc_spawn%hash_shift, &
-                                                   qmc_spawn%move_freq, nprocs)
-=======
-                call assign_particle_processor(f0, basis_length, qmc_spawn%hash_seed, qmc_spawn%hash_shift, &
-                                                   qmc_spawn%move_freq, nprocs, D0_proc, slot)
->>>>>>> d65e6a1f
+                call assign_particle_processor(f0, sys%basis%string_len, qmc_spawn%hash_seed, qmc_spawn%hash_shift, &
+                                               qmc_spawn%move_freq, nprocs, D0_proc, slot)
 
                 ! Update the shift of the excitor locations to be the end of this
                 ! current iteration.
@@ -1373,78 +1363,4 @@
 
     end subroutine convert_excitor_to_determinant
 
-<<<<<<< HEAD
-    subroutine redistribute_excips(walker_dets, walker_populations, tot_walkers, nparticles, spawn)
-
-        ! Due to the cooperative spawning (ie from multiple excitors at once) in
-        ! CCMC, we need to give each excitor the chance to be on the same
-        ! processor with all combinations of excitors, unlike in FCIQMC where
-        ! the spawning events are independent.  We satisfy this by periodically
-        ! moving an excitor to a different processor (MPI rank).
-
-        ! WARNING: if the number of processors is large or the system small,
-        ! this introduces a bias as load balancing prevents all possible
-        ! clusters from being on the same processor at the same time.
-
-        ! In:
-        !    walker_dets: list of occupied excitors on the current processor.
-        !    total_walkers: number of occupied excitors on the current processor.
-        ! In/Out:
-        !    nparticles: number of excips on the current processor.
-        !    walker_populations: Population on occupied excitors.  On output the
-        !        populations of excitors which are sent to other processors are
-        !        set to zero.
-        !    spawn: spawn_t object.  On output particles which need to be sent
-        !        to another processor have been added to the correct position in
-        !        the spawned store.
-
-        use const, only: i0, dp
-        use spawn_data, only: spawn_t
-        use spawning, only: assign_particle_processor, add_spawned_particles
-        use parallel, only: iproc, nprocs
-
-        integer(i0), intent(in) :: walker_dets(:,:)
-        integer(int_p), intent(inout) :: walker_populations(:,:)
-        integer, intent(inout) :: tot_walkers
-        real(dp), intent(inout) :: nparticles(:)
-        type(spawn_t), intent(inout) :: spawn
-
-        real(dp) :: nsent(size(nparticles))
-
-        integer :: iexcitor, pproc, string_len
-
-        nsent = 0.0_dp
-        string_len = size(walker_dets, dim=1)
-
-        !$omp parallel do default(none) &
-        !$omp shared(tot_walkers, walker_dets, walker_populations, spawn, iproc, nprocs, string_len) &
-        !$omp private(pproc) reduction(+:nsent)
-        do iexcitor = 1, tot_walkers
-            !  - set hash_shift and move_freq
-            pproc = assign_particle_processor(walker_dets(:,iexcitor), string_len, spawn%hash_seed, &
-                                              spawn%hash_shift, spawn%move_freq, nprocs)
-            if (pproc /= iproc) then
-                ! Need to move.
-                ! Add to spawned array so it will be sent to the correct
-                ! processor during annihilation.
-                ! NOTE: for initiator calculations we need to keep this
-                ! population no matter what.  This relies upon the
-                ! (undocumented) 'feature' that a flag of 0 indicates the parent
-                ! was an initiator...
-                call add_spawned_particles(walker_dets(:,iexcitor), walker_populations(:,iexcitor), pproc, spawn)
-                ! Update population on the sending processor.
-                nsent = nsent + abs(walker_populations(:,iexcitor))
-                ! Zero population here.  Will be pruned on this determinant
-                ! automatically during annihilation (which will also update tot_walkers).
-                walker_populations(:,iexcitor) = 0_int_p
-            end if
-        end do
-        !$omp end parallel do
-
-        nparticles = nparticles - nsent
-
-    end subroutine redistribute_excips
-
-=======
->>>>>>> d65e6a1f
 end module ccmc