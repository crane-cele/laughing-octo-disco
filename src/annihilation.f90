module annihilation

use const
use fciqmc_data

implicit none

contains

    subroutine direct_annihilation(sys, rng, tinitiator, nspawn_events, determ)

        ! Annihilation algorithm.
        ! Spawned walkers are added to the main list, by which new walkers are
        ! introduced to the main list and existing walkers can have their
        ! populations either enhanced or diminished.

        ! This is a wrapper around various utility functions which perform the
        ! different parts of the annihilation process.

        ! In:
        !    sys: system being studied.
        !    tinitiator: true if the initiator approximation is being used.
        ! In/Out:
        !    rng: random number generator.
        !    determ (optional): Derived type containing information on the
        !       semi-stochastic part of the simulation.
        ! Out:
        !    nspawn_events (optional): number of successful spawning events on
        !       the processor.

        use parallel, only: nthreads, nprocs, iproc
        use spawn_data, only: annihilate_wrapper_spawn_t, calc_events_spawn_t
        use system, only: sys_t
        use dSFMT_interface, only: dSFMT_t

        type(sys_t), intent(in) :: sys
        type(dSFMT_t), intent(inout) :: rng
        logical, intent(in) :: tinitiator
        integer, optional, intent(out) :: nspawn_events
        type(semi_stoch_t), intent(inout), optional :: determ

        integer, parameter :: thread_id = 0

        if (present(nspawn_events)) nspawn_events = calc_events_spawn_t(qmc_spawn)

        ! If performing a semi-stochastic calculation then the annihilation
        ! process is slightly different, so call the correct routines depending
        ! on the situation.
        if (present(determ)) then
            if (determ%separate_annihilation) then
                call annihilate_wrapper_spawn_t(qmc_spawn, tinitiator)
            else
                call annihilate_wrapper_spawn_t(qmc_spawn, tinitiator, determ%sizes(iproc))
            end if

            call annihilate_main_list_wrapper(sys, rng, tinitiator, qmc_spawn, determ_flags=determ%flags)
        else
            call annihilate_wrapper_spawn_t(qmc_spawn, tinitiator)
            call annihilate_main_list_wrapper(sys, rng, tinitiator, qmc_spawn)
        end if

    end subroutine direct_annihilation

    subroutine direct_annihilation_received_list(sys, rng, tinitiator)

        ! Annihilation algorithm for non-blocking communications.
        ! Spawned walkers are added to the main list, by which new walkers are
        ! introduced to the main list and existing walkers can have their
        ! populations either enhanced or diminished.

        ! If doing load balancing as well the annihilation procedure changes a
        ! bit. If load balancing has been decided upon then proc_map will have been
        ! updated by now. This means any walkers spawned during the current iteration
        ! will have been added to the modified section of the spawned walker array.
        ! To take care of annihilation we first merge the received list into the
        ! main list and then redistribute sections of the main list according
        ! the the updated proc map, as in normal load balancing.
        ! These walkers will be added to the spawned list and then communicated,
        ! using non-blocking comms instead of the normal MPI_AlltoAll. So they
        ! will need to be evolved upon receipt, as is the case for nomal
        ! non-blocking communications.

        ! This is a wrapper around various utility functions which perform the
        ! different parts of the annihilation process.

        ! In:
        !    sys: system being studied.
        !    tinitiator: true if the initiator approximation is being used.
        ! In/Out:
        !    rng: random number generator.

        use parallel, only: nthreads, nprocs, iproc
        use spawn_data, only: annihilate_wrapper_non_blocking_spawn, calculate_displacements, &
                              non_blocking_send
        use sort, only: qsort
        use system, only: sys_t
        use dSFMT_interface, only: dSFMT_t

        type(sys_t), intent(in) :: sys
        type(dSFMT_t), intent(inout) :: rng
        logical, intent(in) :: tinitiator

        integer, parameter :: thread_id = 0

        ! Perform annihilation inside received list. This involves annihilating
        ! walkers which were spawned onto this processor from other processors
        ! (not including the current processor) from  the previous iteration.
        ! They have since been evolved so they can be annihilated with the main list.
        ! First annihilate within the received_list.
        call annihilate_wrapper_non_blocking_spawn(received_list, tinitiator)
        ! Annihilate with main list.
        call annihilate_main_list_wrapper(sys, rng, tinitiator, received_list)

    end subroutine direct_annihilation_received_list

    subroutine direct_annihilation_spawned_list(sys, rng, tinitiator, send_counts, req_data_s, non_block_spawn,&
                                                nspawn_events)

        ! Annihilation algorithm for non-blocking communications.
        ! Spawned walkers are added to the main list, by which new walkers are
        ! introduced to the main list and existing walkers can have their
        ! populations either enhanced or diminished.

        ! This is a wrapper around various utility functions which perform the
        ! different parts of the annihilation process.

        ! In:
        !    sys: system being studied.
        !    tinitiator: true if the initiator approximation is being used.
        ! In/Out:
        !    rng: random number generator.
        !    send_counts: array of messages sizes. Will be allocated in
        !       calculate_displacements and sent in non_blocking_send.
        !    req_data_s: array of requests for non-blocking send of walkers.
        ! Out:
        !    non_block_spawn: number of spawned particles on current processor
        !       during current MC cycle.
        !    nspawn_events (optional): number of successful spawning events on
        !       the processor.

        use parallel, only: nthreads, nprocs, iproc
        use spawn_data, only: annihilate_wrapper_non_blocking_spawn, calculate_displacements, &
                              non_blocking_send
        use sort, only: qsort
        use system, only: sys_t
        use dSFMT_interface, only: dSFMT_t

        type(sys_t), intent(in) :: sys
        type(dSFMT_t), intent(inout) :: rng
        logical, intent(in) :: tinitiator
        integer, intent(inout) :: send_counts(0:)
        integer, intent(inout) :: req_data_s(0:)
        integer, intent(out) :: non_block_spawn(:)
        integer, optional, intent(out) :: nspawn_events

        integer, parameter :: thread_id = 0

        ! Need to calculate how many walkers we are going to send to all other
        ! processors. Need to do it now as spawn%head changes meaning upon annihilation.
        call calculate_displacements(qmc_spawn, send_counts, non_block_spawn)
        if (present(nspawn_events)) nspawn_events = non_block_spawn(1)

        ! Perform annihilation within the spawned walker list.
        ! This involves locating, compressing and sorting the section of the spawned
        ! list which needs to be annihilated with the main list on this processor.
        call annihilate_wrapper_non_blocking_spawn(qmc_spawn, tinitiator, iproc)
        ! Annihilate portion of spawned list with main list.
        call annihilate_main_list_wrapper(sys, rng, tinitiator, qmc_spawn, qmc_spawn%head_start(thread_id, iproc)+nthreads)
        ! Communicate walkers spawned onto other processors during this
        ! evolution step to their new processors.
        call non_blocking_send(qmc_spawn, send_counts, req_data_s)

    end subroutine direct_annihilation_spawned_list

    subroutine annihilate_main_list_wrapper(sys, rng, tinitiator, spawn, lower_bound, determ_flags)

        ! This is a wrapper around various utility functions which perform the
        ! different parts of the annihilation process during non-blocking
        ! communications.

        ! In:
        !    sys: system being studied.
        !    tinitiator: true if the initiator approximation is being used.
        ! In/Out:
        !    rng: random number generator.
        !    spawn: spawn_t object containing spawned particles. For non-blocking
        !       communications a subsection of the spawned walker list will be annihilated
        !       with the main list, otherwise the entire list will be annihilated and merged.
        !    determ_flags (optional): A list of flags specifying whether determinants in
        !        walker_dets are deterministic or not.
        ! In (optional):
        !     lower_bound: starting point we annihiliate from in spawn_t object.

        use system, only: sys_t
        use spawn_data, only: spawn_t
        use dSFMT_interface, only: dSFMT_t

        type(sys_t), intent(in) :: sys
        type(dSFMT_t), intent(inout) :: rng
        logical, intent(in) :: tinitiator
        integer, optional, intent(in) :: lower_bound
        type(spawn_t), intent(inout) :: spawn
        integer, intent(inout), optional :: determ_flags(:)

        integer, parameter :: thread_id = 0
        integer :: spawn_start

        if (present(lower_bound)) then
            spawn_start = lower_bound
        else
            spawn_start = 1
        end if

        if (spawn%head(thread_id,0) >= spawn_start) then
            ! Have spawned walkers on this processor.

            if (tinitiator) then
                call annihilate_main_list_initiator(spawn, sys%basis%tensor_label_len, lower_bound)
            else
                call annihilate_main_list(spawn, sys%basis%tensor_label_len, lower_bound)
            end if

            ! Remove determinants with zero walkers on them from the main
            ! walker list.
            call remove_unoccupied_dets(rng, determ_flags)

            ! Remove low-population spawned walkers by stochastically
            ! rounding their population up to one or down to zero.
            if (real_amplitudes) call round_low_population_spawns(rng)

            ! Insert new walkers into main walker list.
            call insert_new_walkers(sys, spawn, determ_flags, lower_bound)

        else

            ! No spawned walkers so we only have to check to see if death has
            ! killed the entire population on a determinant.
            call remove_unoccupied_dets(rng, determ_flags)

        end if

    end subroutine annihilate_main_list_wrapper

    subroutine annihilate_main_list(spawn, tensor_label_len, lower_bound)

        ! Annihilate particles in the main walker list with those in the spawned
        ! walker list.

        ! In:
        !    tensor_label_len: number of elements in the bit array describing the position
        !       of the particle in the space (i.e.  determinant label in vector/pair of
        !       determinants label in array).
        ! In/Out:
        !    spawn: spawn_t obeject containing spawned particles to be annihilated with main
        !       list.
        ! In (optional):
        !    lower_bound: starting point we annihiliate from in spawn_t object.
        !       Default: 1.

        use search, only: binary_search
        use spawn_data, only: spawn_t

        integer, intent(in) :: tensor_label_len
        type(spawn_t), intent(inout) :: spawn
        integer, intent(in), optional :: lower_bound

        integer :: i, pos, k, istart, iend, nannihilate, spawn_start
        integer(int_p) :: old_pop(sampling_size)
        integer(i0) :: f(tensor_label_len)

        logical :: hit
        integer, parameter :: thread_id = 0

        nannihilate = 0
        if (present(lower_bound)) then
            spawn_start = lower_bound
        else
            spawn_start = 1
        end if
        istart = 1
        iend = tot_walkers

        do i = spawn_start, spawn%head(thread_id,0)
            f = int(spawn%sdata(:tensor_label_len,i), i0)
            call binary_search(walker_dets, f, istart, iend, hit, pos)
            if (hit) then
                ! Annihilate!
                old_pop = walker_population(:,pos)
                walker_population(:,pos) = walker_population(:,pos) + &
                    int(spawn%sdata(spawn%bit_str_len+1:spawn%bit_str_len+spawn%ntypes,i), int_p)
                nannihilate = nannihilate + 1
                ! The change in the number of particles is a bit subtle.
                ! We need to take into account:
                !   i) annihilation enhancing the population on a determinant.
                !  ii) annihilation diminishing the population on a determinant.
                ! iii) annihilation changing the sign of the population (i.e.
                !      killing the population and then some).
                nparticles = nparticles + real(abs(walker_population(:,pos)) - abs(old_pop),p)/real_factor
                ! Next spawned walker cannot annihilate any determinant prior to
                ! this one as the lists are sorted.
                istart = pos + 1
            else
                ! Compress spawned list.
                k = i - nannihilate
                spawn%sdata(:,k) = spawn%sdata(:,i)
            end if
        end do

        spawn%head(thread_id,0) = spawn%head(thread_id,0) - nannihilate

    end subroutine annihilate_main_list

    subroutine annihilate_main_list_initiator(spawn, tensor_label_len, lower_bound)

        ! Annihilate particles in the main walker list with those in the spawned
        ! walker list starting from lower bound in spawn.

        ! This version is for the initiator algorithm, where we also need to
        ! discard spawned walkers which are on previously unoccupied determinants
        ! and which are from non-initiator or non-sign-coherent events.

        ! In:
        !    tensor_label_len: number of elements in the bit array describing the position
        !       of the particle in the space (i.e.  determinant label in vector/pair of
        !       determinants label in array).
        ! In/Out:
        !    spawn: spawn_t object we wish to annihilate with main list.
        ! In (Optional):
        !    lower_bound: starting point we annihiliate from in spawn_t object.

        use search, only: binary_search

        integer, intent(in) :: tensor_label_len
        type(spawn_t), intent(inout) :: spawn
        integer, intent(in), optional :: lower_bound

        integer :: i, ipart, pos, k, istart, iend, nannihilate, spawn_start
        integer(int_p) :: old_pop(sampling_size)
        integer(i0) :: f(tensor_label_len)
        logical :: hit, discard
        integer, parameter :: thread_id = 0

        nannihilate = 0
        if (present(lower_bound)) then
            spawn_start = lower_bound
        else
            spawn_start = 1
        end if
        istart = 1
        iend = tot_walkers
        do i = spawn_start, spawn%head(thread_id,0)
            f = int(spawn%sdata(:tensor_label_len,i), i0)
            call binary_search(walker_dets, f, istart, iend, hit, pos)
            if (hit) then
                old_pop = walker_population(:,pos)
                ! Need to take into account that the determinant might not have
                ! a non-zero population for all particle types.
                do ipart = 1, sampling_size
                    if (walker_population(ipart,pos) /= 0_int_p) then
                        ! Annihilate!
                        walker_population(ipart,pos) = walker_population(ipart,pos) + &
                                                        int(spawn%sdata(ipart+spawn%bit_str_len,i), int_p)
                    else if (.not.btest(spawn%sdata(spawn%flag_indx,i),ipart-1)) then
                        ! Keep only if from a multiple spawning event or an
                        ! initiator.
                        ! If this is the case, then sdata(flag_indx,i)
                        ! does not have a bit set in corresponding to 2**(ipart-1)
                        ! where ipart+bit_str_len is the index of this walker type
                        ! in the spawn%sdata array.
                        walker_population(ipart,pos) = int(spawn%sdata(ipart+spawn%bit_str_len,i), int_p)
                    end if
                end do
                ! The change in the number of particles is a bit subtle.
                ! We need to take into account:
                !   i) annihilation enhancing the population on a determinant.
                !  ii) annihilation diminishing the population on a determinant.
                ! iii) annihilation changing the sign of the population (i.e.
                !      killing the population and then some).
                nparticles = nparticles + real(abs(walker_population(:,pos)) - abs(old_pop),p)/real_factor
                ! One more entry to be removed from the spawn%sdata array.
                nannihilate = nannihilate + 1
                ! Next spawned walker cannot annihilate any determinant prior to
                ! this one as the lists are sorted.
                istart = pos + 1
            else
                ! Compress spawned list.
                ! Keep only progeny spawned by initiator determinants
                ! or multiple sign-coherent events.  If neither of these
                ! conditions are met then the (j-1)-th bit of sdata(flag_indx,i) is set,
                ! where j is the particle index in spawn%sdata(bit_str_len+1:,:).
                discard = .true.
                do ipart = 1, spawn%ntypes
                    if (btest(spawn%sdata(spawn%flag_indx,i),ipart-1)) then
                        ! discard attempting spawnings from non-initiator walkers
                        ! onto unoccupied determinants.
                        ! note that the number of particles (nparticles) was not
                        ! updated at the time of spawning, so doesn't change.
                        spawn%sdata(spawn%bit_str_len+ipart,i-nannihilate) = 0_int_s
                    else
                        ! keep!
                        spawn%sdata(spawn%bit_str_len+ipart,i-nannihilate) = spawn%sdata(spawn%bit_str_len+ipart,i)
                        discard = .false.
                    end if
                end do
                if (discard) then
                    ! Don't need to keep any particles from the current slot so can
                    ! just overwrite them...
                    nannihilate = nannihilate + 1
                else
                    ! Need to copy the bit string across...
                    spawn%sdata(:tensor_label_len,i-nannihilate) = spawn%sdata(:tensor_label_len,i)
                end if
            end if
        end do

        spawn%head(thread_id,0) = spawn%head(thread_id,0) - nannihilate

    end subroutine annihilate_main_list_initiator

    subroutine deterministic_annihilation(sys, rng, determ)

        ! Add in the deterministic spawnings to the main list.

        ! In:
        !    sys: system being studied.
        !    determ: Derived type containing information on the semi-stochastic
        !       part of the simulation.
        ! In/Out:
        !    rng: random number generator.

        use system, only: sys_t
        use dSFMT_interface, only: dSFMT_t, get_rand_close_open

        type(sys_t), intent(in) :: sys
        type(dSFMT_t), intent(inout) :: rng
        type(semi_stoch_t), intent(in), optional :: determ

        integer :: i, ind
        integer(int_p) :: nspawn, old_pop(sampling_size)
        real(p) :: scaled_amp, spawn_sign

        do i = 1, size(determ%vector)
            ind = determ%indices(i)

            scaled_amp = determ%vector(i)*real_factor
            spawn_sign = sign(1.0_p, scaled_amp)
            ! Stochastically round the scaled amplitude to the nearest integer
            ! in order to encode it.
            scaled_amp = abs(scaled_amp)
            nspawn = int(scaled_amp, int_p)
            scaled_amp = scaled_amp - nspawn
            if (scaled_amp > get_rand_close_open(rng)) nspawn = nspawn + 1_int_p

            ! Add in the now-encoded deterministic spawning amplitude.
            old_pop = walker_population(:,ind)
            walker_population(1,ind) = walker_population(1,ind) + spawn_sign*nspawn
            nparticles = nparticles + real(abs(walker_population(:,ind)) - abs(old_pop),p)/real_factor
        end do

    end subroutine deterministic_annihilation

    subroutine remove_unoccupied_dets(rng, determ_flags)

        ! Remove any determinants with 0 population.
        ! This can be done in a more efficient manner by doing it only when
        ! necessary...
        ! Also, before doing this, stochastically round up or down any
        ! populations which are less than one.
        ! The above steps are not performed for deterministic states which are
        ! kept in walker_dets whatever their sign.

        ! In/Out:
        !    rng: random number generator.
        !    determ_flags: A list of flags specifying whether determinants in
        !        walker_dets are deterministic or not.

<<<<<<< HEAD
        use dSFMT_interface, only: dSFMT_t
        use qmc_common, only: stochastic_round
=======
        use dSFMT_interface, only: dSFMT_t, get_rand_close_open
        use stoch_utils, only: stochastic_round
>>>>>>> 7b1058b7

        type(dSFMT_t), intent(inout) :: rng
        integer, intent(inout), optional :: determ_flags(:)

        integer :: nzero, i, k, itype
        integer(int_p) :: old_pop(sampling_size)
        real(dp) :: r
        logical :: determ_det

        nzero = 0
        do i = 1, tot_walkers

            determ_det = .false.
            if (present(determ_flags)) determ_det = determ_flags(i) == 0

            ! Stochastically round the walker populations up to real_factor
            ! (which is equal to 1 in the decoded representation) or down to
            ! zero. This is not done for deterministic states.
            if (real_amplitudes .and. (.not. determ_det)) then
                old_pop = walker_population(:,i)
                call stochastic_round(rng, walker_population(:,i), real_factor, qmc_spawn%ntypes)
                nparticles = nparticles + real(abs(walker_population(:,i)) - abs(old_pop),p)/real_factor
            end if

            if (all(walker_population(:,i) == 0_int_p) .and. (.not. determ_det)) then
                nzero = nzero + 1
            else if (nzero > 0) then
                k = i - nzero
                walker_dets(:,k) = walker_dets(:,i)
                walker_population(:,k) = walker_population(:,i)
                walker_data(:,k) = walker_data(:,i)
                if (present(determ_flags)) determ_flags(k) = determ_flags(i)
            end if
        end do
        tot_walkers = tot_walkers - nzero

    end subroutine remove_unoccupied_dets

    subroutine round_low_population_spawns(rng)

        ! Loop over all spawned walkers. For each walker with a population of
        ! less than one, round it up to one with a probability equal to its
        ! population, otherwise down to zero. This will ensure that the
        ! expectation value of the amplitudes on all determinants are the same
        ! as before, but will prevent many low-weight walkers remaining in the
        ! simulation.

        ! Note that all deterministic states are always kept in the main list.
        ! The walkers in the spawned list at this point only contain states
        ! not in the main list, so cannot contain any deterministic states.
        ! Therefore, as an optimisation, we don't need to check if determinants
        ! are deterministic or not before any rounding.

        ! In/Out:
        !    rng: random number generator.

<<<<<<< HEAD
        use dSFMT_interface, only: dSFMT_t
        use qmc_common, only: stochastic_round
=======
        use dSFMT_interface, only: dSFMT_t, get_rand_close_open
        use stoch_utils, only: stochastic_round
>>>>>>> 7b1058b7

        type(dSFMT_t), intent(inout) :: rng

        integer :: i, k, itype, nremoved
        integer(int_s) :: real_factor_s
        real(dp) :: r
        integer, parameter :: thread_id = 0

        real_factor_s = int(real_factor, int_s)

        nremoved = 0
        ! [note] - It might be more efficient to combine this with insert_new_walkers.
        ! [note] - The number of particles to insert should be small by this point though...
        do i = 1, qmc_spawn%head(thread_id,0)

            ! spawned_population holds the spawned population in its encoded
            ! form (see comments for walker_population).
            associate(spawned_population => qmc_spawn%sdata(qmc_spawn%bit_str_len+1:qmc_spawn%bit_str_len+qmc_spawn%ntypes, i))

                ! Stochastically round the walker populations up or down to
                ! real_factor (which is equal to 1 in the decoded representation).
                call stochastic_round(rng, spawned_population, real_factor_s, qmc_spawn%ntypes)

                ! If all the amplitudes for this determinant were zeroed then we
                ! don't want to add it to the main list.
                if (all(spawned_population == 0_int_s)) then
                    nremoved = nremoved + 1
                else
                    ! Shuffle this determinant down to fill in any newly opened
                    ! slots.
                    k = i - nremoved
                    qmc_spawn%sdata(:,k) = qmc_spawn%sdata(:,i)
                end if

            end associate

        end do

        qmc_spawn%head(thread_id,0) = qmc_spawn%head(thread_id,0) - nremoved

    end subroutine round_low_population_spawns

    subroutine insert_new_walkers(sys, spawn, determ_flags, lower_bound)

        ! Insert new walkers into the main walker list from the spawned list.
        ! This is done after all particles have been annihilated, so the spawned
        ! list contains only new walkers.

        ! In:
        !    sys: system being studied.
        ! In/Out:
        !    spawn: spawn_t object containing list of spawned particles.
        ! In (optional):
        !    determ_flags: A list of flags specifying whether determinants in
        !        walker_dets are deterministic or not.
        !    lower_bound: starting point we annihiliate from in spawn_t object.
 
        use search, only: binary_search
        use system, only: sys_t

        type(sys_t), intent(in) :: sys
        type(spawn_t), intent(inout) :: spawn
        integer, intent(inout), optional :: determ_flags(:)
        integer, intent(in), optional :: lower_bound

        integer :: i, istart, iend, j, k, pos, spawn_start, disp
        integer(int_p) :: spawned_population(sampling_size)
        real(p) :: real_population(sampling_size)

        logical :: hit
        integer, parameter :: thread_id = 0

        ! Merge new walkers into the main list.

        ! Both the main list and the spawned list are sorted: the spawned list
        ! is sorted explicitly and the main list is sorted by construction via
        ! merging.

        ! 1. Find the position where the spawned walker should go.
        ! 2. Move all walkers above it to create the vacant slot for the new
        ! walker.  As we know how many elements we are inserting, we only need
        ! move a given walker at most once.
        ! 3. Insert the new walker at the bottom of the shifted block so it
        ! doesn't have to be moved again to accommodate other new walkers.

        ! We can make the search faster as we iterate through the spawned
        ! walkers in descending order, so once we know where one walker goes, we
        ! know that the next new walker has to go below it, allowing us to
        ! search through an ever-decreasing number of elements.

        if (present(lower_bound)) then
            spawn_start = lower_bound
            disp = lower_bound - 1
        else
            spawn_start = 1
            disp = 0
        end if
        istart = 1
        iend = tot_walkers
        do i = spawn%head(thread_id,0), spawn_start, -1

            ! spawned det is not in the main walker list.
            call binary_search(walker_dets, int(spawn%sdata(:sys%basis%tensor_label_len,i), i0), istart, iend, hit, pos)
            ! f should be in slot pos.  Move all determinants above it.
            do j = iend, pos, -1
                ! i is the number of determinants that will be inserted below j.
                k = j + i - disp
                walker_dets(:,k) = walker_dets(:,j)
                walker_population(:,k) = walker_population(:,j)
                walker_data(:,k) = walker_data(:,j)
                if (present(determ_flags)) determ_flags(k) = determ_flags(j)
            end do

            ! Insert new walker into pos and shift it to accommodate the number
            ! of elements that are still to be inserted below it.
            k = pos + i - 1 - disp

            ! The encoded spawned walker sign.
            associate(spawned_population => spawn%sdata(spawn%bit_str_len+1:spawn%bit_str_len+spawn%ntypes, i), &
                    tbl=>sys%basis%tensor_label_len)
                call insert_new_walker(sys, k, int(spawn%sdata(:tbl,i), i0), int(spawned_population, int_p))
                ! Extract the real sign from the encoded sign.
                real_population = real(spawned_population,p)/real_factor
                nparticles = nparticles + abs(real_population)
            end associate

            ! A deterministic state can never leave the main list so cannot be
            ! in the spawned list at this point. So set the flag to specify
            ! that this state is not deterministic.
            if (present(determ_flags)) determ_flags(k) = 1

            ! Next walker will be inserted below this one.
            iend = pos - 1
        end do

        ! Update tot_walkers.
        tot_walkers = tot_walkers + spawn%head(thread_id,0) - disp

    end subroutine insert_new_walkers

    subroutine insert_new_walker(sys, pos, det, population)

        ! Insert a new determinant, det, at position pos in walker_dets. Also
        ! insert a new population at position pos in walker_population and
        ! calculate and insert all new values of walker_data for the given
        ! walker. Note that all data at position pos in these arrays will be
        ! overwritten.

        ! In:
        !    sys: system being studied.
        !    pos: The position in the walker arrays in which to insert the new
        !        data.
        !    det: The determinant to insert into walker_dets.
        !    population: The population to insert into walker_population.

        use calc, only: doing_calc, hfs_fciqmc_calc, dmqmc_calc
        use calc, only: trial_function, neel_singlet
        use heisenberg_estimators, only: neel_singlet_data
        use hfs_data, only: O00
        use proc_pointers, only: sc0_ptr, op0_ptr
        use system, only: sys_t

        type(sys_t), intent(in) :: sys
        integer, intent(in) :: pos
        integer(i0), intent(in) :: det(sys%basis%tensor_label_len)
        integer(int_p), intent(in) :: population(sampling_size)

        ! Insert the new determinant.
        walker_dets(:,pos) = det
        ! Insert the new population.
        walker_population(:,pos) = population
        ! Calculate and insert all new components of walker_data.
        walker_data(1,pos) = sc0_ptr(sys, det) - H00
        if (trial_function == neel_singlet) walker_data(sampling_size+1:sampling_size+2,pos) = neel_singlet_data(sys, det)
        if (doing_calc(hfs_fciqmc_calc)) then
            ! Set walker_data(2:,k) = <D_i|O|D_i> - <D_0|O|D_0>.
            walker_data(2,pos) = op0_ptr(sys, det) - O00
        else if (doing_calc(dmqmc_calc)) then
            ! Set the energy to be the average of the two induvidual energies.
            associate(bl=>sys%basis%string_len)
                walker_data(1,pos) = (walker_data(1,pos) + sc0_ptr(sys, walker_dets((bl+1):(2*bl),pos)) - H00)/2
            end associate
            if (replica_tricks) then
                walker_data(2:sampling_size,pos) = walker_data(1,pos)
            end if
        end if

    end subroutine insert_new_walker

end module annihilation<|MERGE_RESOLUTION|>--- conflicted
+++ resolved
@@ -474,13 +474,8 @@
         !    determ_flags: A list of flags specifying whether determinants in
         !        walker_dets are deterministic or not.
 
-<<<<<<< HEAD
         use dSFMT_interface, only: dSFMT_t
-        use qmc_common, only: stochastic_round
-=======
-        use dSFMT_interface, only: dSFMT_t, get_rand_close_open
         use stoch_utils, only: stochastic_round
->>>>>>> 7b1058b7
 
         type(dSFMT_t), intent(inout) :: rng
         integer, intent(inout), optional :: determ_flags(:)
@@ -537,13 +532,8 @@
         ! In/Out:
         !    rng: random number generator.
 
-<<<<<<< HEAD
         use dSFMT_interface, only: dSFMT_t
-        use qmc_common, only: stochastic_round
-=======
-        use dSFMT_interface, only: dSFMT_t, get_rand_close_open
         use stoch_utils, only: stochastic_round
->>>>>>> 7b1058b7
 
         type(dSFMT_t), intent(inout) :: rng
 
