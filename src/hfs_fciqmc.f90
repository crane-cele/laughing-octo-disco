module hellmann_feynman_sampling

! Module for performing Hellmann--Feynman sampling in FCIQMC.

use const

use hfs_data

use proc_pointers

implicit none

contains

    subroutine init_hellmann_feynman_sampling()

        ! Initialisation of HF sampling: setup parameters for the operators being
        ! sampled.

        use basis, only: basis_length, set_orb_mask
        use fciqmc_data, only: D0_proc, f0, walker_data, tot_walkers
        use hfs_data, only: lmask
        use operators, only: calc_orb_occ

        use errors, only: stop_all
        use parallel, only: iproc

        integer :: ierr

        allocate(lmask(basis_length), stat=ierr)

        call set_orb_mask(lmag2, lmask)

        if (all(lmask == 0)) then
            call stop_all('init_hellmann_feynman_sampling','Setting lmask failed.  Invalid value of lmag2 given?')
        end if

        if (iproc == D0_proc) then
            walker_data(2,tot_walkers) = 0.0_p
        end if

        O00 = calc_orb_occ(f0, lmask)

    end subroutine init_hellmann_feynman_sampling

    subroutine do_hfs_fciqmc(update_proj_energy)

        ! Run the FCIQMC algorithm starting from the initial walker
        ! distribution and perform Hellmann--Feynman sampling in conjunction on
        ! the instantaneous wavefunction.

        ! This is implemented by abusing fortran's ability to pass procedures as
        ! arguments (if only function pointers (F2003) were implemented in more
        ! compilers!).  This allows us to avoid many system dependent if blocks,
        ! which are constant for a given calculation.  Avoiding such branching
        ! is worth the extra verbosity (especially if procedures are written to
        ! be sufficiently modular that implementing a new system can reuse many
        ! existing routines) as it leads to much faster code.

        ! In:
        !    decoder: relevant subroutine to decode/extract the necessary
        !        information from the determinant bit string.  See the
        !        determinants module.
        !    update_proj_energy: relevant subroutine to update the projected
        !        energy.  See the energy_evaluation module.
        !    spawner: relevant subroutine to attempt to spawn a walker from an
        !        existing walker.  See the spawning module.

        use parallel
  
        use annihilation, only: direct_annihilation
        use basis, only: basis_length
        use death, only: stochastic_hf_cloning
        use determinants, only:det_info, alloc_det_info 
        use energy_evaluation, only: update_energy_estimators
        use excitations, only: excit
        use interact, only: fciqmc_interact
        use fciqmc_restart, only: dump_restart
        use spawning, only: create_spawned_particle
        use fciqmc_common

        ! It seems this interface block cannot go in a module when we're passing
        ! subroutines around as arguments.  Bummer.
        ! If only procedure pointers were more commonly implemented...
        interface
            subroutine update_proj_energy(idet, inst_proj_energy, inst_proj_hf_t1)
                use const, only: p
                implicit none
                integer, intent(in) :: idet
                real(p), intent(inout) :: inst_proj_energy, inst_proj_hf_t1
            end subroutine update_proj_energy
        end interface

        integer :: idet, ireport, icycle, iparticle
        integer(lint) :: nparticles_old(sampling_size)
        type(det_info) :: cdet

        integer :: nspawned, nattempts, ndeath
        type(excit) :: connection

        real(p) :: inst_proj_hf_t1

        logical :: soft_exit

        real :: t1, t2

        ! Allocate det_info components.
        call alloc_det_info(cdet)

        ! from restart
        nparticles_old = nparticles_old_restart

        ! Main fciqmc loop.

        if (parent) call write_fciqmc_report_header()
! TODO.
!        call initial_fciqmc_status(update_proj_energy)

        ! Initialise timer.
        call cpu_time(t1)

        do idet = 1, tot_walkers
            walker_population(2, idet) = walker_population(1,idet)
        end do
        nparticles(2) = nparticles(1)

        do ireport = 1, nreport

            ! Zero report cycle quantities.
            proj_energy = 0.0_p
            inst_proj_hf_t1 = 0.0_p
            proj_hf_expectation = 0.0_p
            D0_population = 0.0_p
            D0_hf_population = 0.0_p
            rspawn = 0.0_p

            do icycle = 1, ncycles

                ! Reset the current position in the spawning array to be the
                ! slot preceding the first slot.
                spawning_head = spawning_block_start

                ! Number of spawning attempts that will be made.
                ! Each particle gets to attempt to spawn onto a connected
                ! determinant and a chance to die/clone.
                nattempts = 2*nparticles(1)

                ! Reset death counter.
                ndeath = 0

                do idet = 1, tot_walkers ! loop over walkers/dets

                    cdet%f = walker_dets(:,idet)

                    call decoder_ptr(cdet%f, cdet)

                    ! It is much easier to evaluate projected values at the
                    ! start of the FCIQMC cycle than at the end, as we're
                    ! already looping over the determinants.
                    call update_proj_energy(idet, proj_energy, inst_proj_hf_t1)

                    do iparticle = 1, abs(walker_population(1,idet))
                        
                        ! Attempt to spawn Hamiltonian walkers..
                        call spawner_ptr(cdet, walker_population(1,idet), nspawned, connection)
                        ! Spawn if attempt was successful.
                        if (nspawned /= 0) call create_spawned_particle(cdet, connection, nspawned, spawned_pop)

                        ! Attempt to spawn Hellmann--Feynman walkers from
                        ! Hamiltonian walkers.
                        ! Currently only using operators diagonal in the basis,
                        ! so this isn't possible.
                        call spawner_ptr(cdet, walker_population(1,idet), nspawned, connection)
                        ! Spawn if attempt was successful.
                        if (nspawned /= 0) call create_spawned_particle(cdet, connection, nspawned, spawned_hf_pop)

                    end do

                    do iparticle = 1, abs(walker_population(2,idet))

                        ! Attempt to spawn Hellmann--Feynman walkers from
                        ! Hellmann--Feynman walkers.
                        call spawner_ptr(cdet, walker_population(2,idet), nspawned, connection)
                        ! Spawn if attempt was successful.
                        if (nspawned /= 0) call create_spawned_particle(cdet, connection, nspawned, spawned_hf_pop)

                    end do

                    ! Clone or die: Hamiltonian walkers.
<<<<<<< HEAD
                    call death_ptr(walker_energies(1,idet), walker_population(1,idet), nparticles(1), ndeath)

                    ! Clone or die: Hellmann--Feynman walkers.
                    call death_ptr(walker_energies(1,idet), walker_population(1,idet), nparticles(1), ndeath)
=======
                    call stochastic_death(walker_data(1,idet), walker_population(1,idet), nparticles(1), ndeath)

                    ! Clone or die: Hellmann--Feynman walkers.
                    call stochastic_death(walker_data(1,idet), walker_population(2,idet), nparticles(2), ndeath)
>>>>>>> db3480d8

                    ! Clone Hellmann--Feynman walkers from Hamiltonian walkers.
                    ! CHECK
                    call stochastic_hf_cloning(walker_data(1,idet), walker_population(1,idet), &
                                               walker_population(2,idet), nparticles(2))

                end do

                ! Add the spawning rate (for the processor) to the running
                ! total.
                rspawn = rspawn + spawning_rate(ndeath, nattempts)

                ! D0_population is communicated in the direct_annihilation
                ! algorithm for efficiency.
                call direct_annihilation()

                ! Form HF projected expectation value and add to running
                ! total.

            end do

            ! Update the energy estimators (shift & projected energy).
            call update_energy_estimators(ireport, nparticles_old)

!            if (vary_shift) then
!                do idet = 1, tot_walkers
!                    call decoder_ptr(walker_dets(:,idet), cdet)
!                    write (12,*) cdet%occ_list, walker_population(:,idet)
!                end do
!                exit
!            end if

            call cpu_time(t2)

            ! t1 was the time at the previous iteration, t2 the current time.
            ! t2-t1 is thus the time taken by this report loop.
            proj_hf_expectation = inst_proj_hf_t1 - proj_energy*D0_hf_population/D0_population
            if (parent) call write_fciqmc_report(ireport, nparticles_old(1), t2-t1)
            write (17,*) ireport, inst_proj_hf_t1, hf_shift, nparticles_old, walker_population(:,1), D0_population, D0_hf_population
            call flush(17)

            ! cpu_time outputs an elapsed time, so update the reference timer.
            t1 = t2

            call fciqmc_interact(ireport, soft_exit)
            if (soft_exit) exit

        end do

        if (parent) then
            call write_fciqmc_final(ireport)
            write (6,'()')
        end if

        call load_balancing_report()

        if (dump_restart_file) call dump_restart(mc_cycles_done+ncycles*nreport, nparticles_old(1))

    end subroutine do_hfs_fciqmc

end module hellmann_feynman_sampling<|MERGE_RESOLUTION|>--- conflicted
+++ resolved
@@ -187,17 +187,10 @@
                     end do
 
                     ! Clone or die: Hamiltonian walkers.
-<<<<<<< HEAD
-                    call death_ptr(walker_energies(1,idet), walker_population(1,idet), nparticles(1), ndeath)
+                    call death_ptr(walker_data(1,idet), walker_population(1,idet), nparticles(1), ndeath)
 
                     ! Clone or die: Hellmann--Feynman walkers.
-                    call death_ptr(walker_energies(1,idet), walker_population(1,idet), nparticles(1), ndeath)
-=======
-                    call stochastic_death(walker_data(1,idet), walker_population(1,idet), nparticles(1), ndeath)
-
-                    ! Clone or die: Hellmann--Feynman walkers.
-                    call stochastic_death(walker_data(1,idet), walker_population(2,idet), nparticles(2), ndeath)
->>>>>>> db3480d8
+                    call death_ptr(walker_data(1,idet), walker_population(1,idet), nparticles(1), ndeath)
 
                     ! Clone Hellmann--Feynman walkers from Hamiltonian walkers.
                     ! CHECK
