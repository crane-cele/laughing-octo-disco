--- conflicted
+++ resolved
@@ -81,11 +81,8 @@
                             write_blocking_report, update_shift_damping
         use report, only: write_date_time_close
         use replica_rdm, only: update_rdm_from_spawns, calc_rdm_energy, write_final_rdm
-<<<<<<< HEAD
         use propagators, only: update_chebyshev, disable_chebyshev
-=======
         use state_histograms
->>>>>>> d9c02898
 
         type(sys_t), intent(in) :: sys
         type(qmc_in_t), intent(in) :: qmc_in
@@ -309,56 +306,10 @@
                 ! Chebyshev projector has hopefully brought us to convergence, now we can collect statistics
                 if (iter == qs%cheby_prop%disable_chebyshev_iter) call disable_chebyshev(qs, qmc_in)
 
+                if (debug) call prep_logging_mc_cycle(iter, logging_in, logging_info, sys%read_in%comp)
+
                 do icheb = 1, qs%cheby_prop%order
                     qs%cheby_prop%icheb = icheb
-
-<<<<<<< HEAD
-                    if (debug) call prep_logging_mc_cycle(iter, logging_in, logging_info, sys%read_in%comp)
-=======
-                    cdet%f => qs%psip_list%states(:,idet)
-                    cdet%data => qs%psip_list%dat(:,idet)
-
-                    call decoder_ptr(sys, cdet%f, cdet, qs%excit_gen_data)
-                    
-                    if (qs%propagator%quasi_newton) &
-                        cdet%fock_sum = sum_fock_values_occ_list(sys, qs%propagator%sp_fock, cdet%occ_list) - qs%ref%fock_sum
-
-                    do ispace = 1, qs%psip_list%nspaces
-                        ! Extract the real sign from the encoded sign.
-                        real_population(ispace) = real(qs%psip_list%pops(ispace,idet),p)/qs%psip_list%pop_real_factor
-                        weighted_population(ispace) = importance_sampling_weight(qs%trial, cdet, real_population(ispace))
-                    end do
-
-                    ! If this is a deterministic state then copy its population
-                    ! across to the determ%vector array. (Both replicas use the
-                    ! same deterministic space.)
-                    call set_determ_info(idet, real_population, ideterm, determ, determ_parent)
-
-                    ! Is this determinant an initiator?
-                    call set_parent_flag(real_population, qmc_in%initiator_pop, determ%flags(idet), &
-                                         fciqmc_in%quadrature_initiator, cdet%initiator_flag)
-
-                    if (state_hist_in%state_histograms) call update_state_histogram(qs, cdet%f, qs%ref%f0, real_population(1), &
-                                                                            state_hist, icycle, ireport)
-
-                    do ispace = 1, qs%psip_list%nspaces
-
-                        imag = sys%read_in%comp .and. mod(ispace,2) == 0
-
-                        ! It is much easier to evaluate the projected energy at the
-                        ! start of the i-FCIQMC cycle than at the end, as we're
-                        ! already looping over the determinants.
-                        connection = get_excitation(sys%nel, sys%basis, cdet%f, qs%ref%f0)
-                        if (.not. sys%read_in%comp) then
-                            call update_proj_energy_ptr(sys, qs%ref%f0, qs%trial%wfn_dat, cdet, [weighted_population(ispace)], &
-                                                        qs%estimators(ispace), connection, hmatel)
-                        else if (.not. imag) then
-                            call update_proj_energy_ptr(sys, qs%ref%f0, qs%trial%wfn_dat, cdet, &
-                                                        weighted_population(ispace:ispace+1), &
-                                                        qs%estimators(ispace), connection, hmatel)
-                        end if
->>>>>>> d9c02898
-
                     ! Should we turn semi-stochastic on now?
                     if (iter == semi_stoch_iter .and. semi_stoch_in%space_type /= empty_determ_space) then
                         determ%doing_semi_stoch = .true.
@@ -375,7 +326,6 @@
                     ideterm = 0
 
                     do idet = 1, qs%psip_list%nstates ! loop over walkers/dets
-
                         cdet%f => qs%psip_list%states(:,idet)
                         cdet%data => qs%psip_list%dat(:,idet)
 
@@ -398,6 +348,9 @@
                         ! Is this determinant an initiator?
                         call set_parent_flag(real_population, qmc_in%initiator_pop, determ%flags(idet), &
                                              fciqmc_in%quadrature_initiator, cdet%initiator_flag)
+
+                        if (state_hist_in%state_histograms) call update_state_histogram(qs, cdet%f, qs%ref%f0, real_population(1), &
+                                                                                state_hist, icycle, ireport)
 
                         do ispace = 1, qs%psip_list%nspaces
 
