module fciqmc

! Module for performing optimised (hopefully!) full configuration interaction
! quantum monte carlo (FCIQMC) calculations.

use fciqmc_data
implicit none

contains

    subroutine init_fciqmc()

        ! Initialisation for fciqmc calculations.
        ! Setup the spin polarisation for the system, initialise the RNG,
        ! allocate the required memory for the list of walkers and set the
        ! initial walker.

        use checking, only: check_allocate
        use errors, only: stop_all
        use hashing, only: murmurhash_bit_string
        use parallel, only: iproc, nprocs, parent
        use utils, only: int_fmt

        use basis, only: basis_length, write_basis_fn, basis_fns
        use calc, only: sym_in, ms_in
        use determinants, only: encode_det, set_spin_polarisation, write_det
        use hamiltonian, only: get_hmatel_real, slater_condon0_hub_real, slater_condon0_hub_k
        use fciqmc_restart, only: read_restart
        use fciqmc_data, only: occ_list0
        use system, only: nel, system_type, hub_real, hub_k
        use symmetry, only: gamma_sym, sym_table

        integer :: ierr
        integer :: i
        integer :: step
        integer :: ref_sym ! the symmetry of the reference determinant
        if (parent) write (6,'(1X,a6,/,1X,6("-"),/)') 'FCIQMC'

        ! Allocate main walker lists.
        allocate(walker_dets(basis_length,walker_length), stat=ierr)
        call check_allocate('walker_dets',basis_length*walker_length,ierr)
        allocate(walker_population(walker_length), stat=ierr)
        call check_allocate('walker_population',walker_length,ierr)
        allocate(walker_energies(walker_length), stat=ierr)
        call check_allocate('walker_energies',walker_length,ierr)

        ! Allocate spawned walker lists.
        if (initiator) then
            spawned_size = basis_length + 2
        else
            spawned_size = basis_length + 1
        end if
        if (mod(spawned_walker_length, nprocs) /= 0) then
            if (parent) write (6,'(1X,a68)') 'spawned_walker_length is not a multiple of the number of processors.'
            spawned_walker_length = ceiling(real(spawned_walker_length)/nprocs)*nprocs
            if (parent) write (6,'(1X,a35,'//int_fmt(spawned_walker_length,1)//',a1,/)') &
                                        'Increasing spawned_walker_length to',spawned_walker_length,'.'
        end if
        allocate(spawned_walkers1(spawned_size,spawned_walker_length), stat=ierr)
        call check_allocate('spawned_walkers1',spawned_size*spawned_walker_length,ierr)
        spawned_walkers => spawned_walkers1
        ! Allocate scratch space for doing communication.
        allocate(spawned_walkers2(spawned_size,spawned_walker_length), stat=ierr)
        call check_allocate('spawned_walkers2',spawned_size*spawned_walker_length,ierr)
        spawned_walkers_recvd => spawned_walkers2

        ! Set spawning_head to be the same size as spawning_block_start.
        allocate(spawning_head(0:max(1,nprocs-1)), stat=ierr)
        call check_allocate('spawning_head',max(2,nprocs),ierr)

        ! Find the start position within the spawned walker lists for each
        ! processor.
        ! spawning_block_start(1) should contain the number of elements allocated
        ! for each processor so we allow it to be accessible even if the number
        ! of processors is 1.
        allocate(spawning_block_start(0:max(1,nprocs-1)), stat=ierr)
        call check_allocate('spawning_block_start',max(2,nprocs),ierr)
        step = spawned_walker_length/nprocs
        forall (i=0:nprocs-1) spawning_block_start(i) = i*step

        ! Set spin variables.
        call set_spin_polarisation(ms_in)

        ! Set initial walker population.
        ! occ_list could be set and allocated in the input.
        allocate(f0(basis_length), stat=ierr)
        call check_allocate('f0',basis_length,ierr)
        if (restart) then
            if (.not.allocated(occ_list0)) then
                allocate(occ_list0(nel), stat=ierr)
                call check_allocate('occ_list0',nel,ierr)
            end if
            call read_restart()
        else
            tot_walkers = 1
            walker_population(tot_walkers) = nint(D0_population)

            ! Reference det
            ! Set the reference determinant to be the spin-orbitals with the lowest
            ! kinetic energy which satisfy the spin polarisation.
            ! Note: this is for testing only!  The symmetry input is currently
            ! ignored.
            call set_reference_det()

            call encode_det(occ_list0, walker_dets(:,tot_walkers))

            walker_energies(tot_walkers) = 0.0_p

            f0 = walker_dets(:,tot_walkers)
            ! Energy of reference determinant.
            select case(system_type)
            case(hub_k)
                H00 = slater_condon0_hub_k(f0)
            case(hub_real)
                H00 = slater_condon0_hub_real(f0)
            end select

            ! Finally, we need to check if the reference determinant actually
            ! belongs on this processor.
            ! If it doesn't, set the walkers array to be empty.
            if (nprocs > 1) then
                D0_proc = modulo(murmurhash_bit_string(f0, basis_length), nprocs)
                if (D0_proc /= iproc) tot_walkers = 0
            else
                D0_proc = iproc
            end if
        end if

        ! Total number of particles on processor.
        ! Probably should be handled more simply by setting it to be either 0 or
        ! D0_population or obtaining it from the restart file, as appropriate.
        nparticles = sum(abs(walker_population(:tot_walkers)))

        ! calculate the reference determinant symmetry
        ! Brought outside if block for clarity.
        ! Only if we are working in k-space.
        if(system_type == hub_k) then
            ref_sym = gamma_sym
            do i=1,nel
                ref_sym = sym_table((occ_list0(i)+1)/2,ref_sym)
            end do
        end if

        if (parent) then
            write (6,'(1X,a29,1X)',advance='no') 'Reference determinant, |D0> ='
            call write_det(f0, new_line=.true.)
            write (6,'(1X,a16,f20.12)') 'E0 = <D0|H|D0> =',H00
<<<<<<< HEAD
            write (6,'(1X,a44,'//int_fmt(nint(D0_population),1)//',/)') &
                              'Initial population on reference determinant:',nint(D0_population)
=======
            if(system_type == hub_k) then
                write(6,'(1X,a34)',advance='no') 'Symmetry of reference determinant:'
                call write_basis_fn(basis_fns(2*ref_sym), new_line=.true., print_full=.false.)
            end if
            write (6,'(1X,a44,'//int_fmt(D0_population,1)//',/)') &
                              'Initial population on reference determinant:',D0_population
>>>>>>> b647b84a
            write (6,'(1X,a68,/)') 'Note that FCIQMC calculates the correlation energy relative to |D0>.'
            if (initiator) then
                write (6,'(1X,a24)') 'Initiator method in use.'
                write (6,'(1X,a36,1X,"(",'//int_fmt(CAS(1),0)//',",",'//int_fmt(CAS(2),0)//'")")')  &
                    'CAS space of initiator determinants:',CAS
                write (6,'(1X,a66,'//int_fmt(initiator_population,1)//',/)') &
                    'Population for a determinant outside CAS space to be an initiator:', initiator_population
            end if
            write (6,'(1X,a49,/)') 'Information printed out every FCIQMC report loop:'
            write (6,'(1X,a66)') 'Instant shift: the shift calculated at the end of the report loop.'
            write (6,'(1X,a88)') 'Average shift: the running average of the shift from when the shift was allowed to vary.'
            write (6,'(1X,a98)') 'Proj. Energy: projected energy averaged over the report loop. &
                                 &Calculated at the end of each cycle.'
            write (6,'(1X,a53)') 'Av. Proj. E: running average of the projected energy.'
            write (6,'(1X,a54)') '# D0: current population at the reference determinant.'
            write (6,'(1X,a49)') '# particles: current total population of walkers.'
            write (6,'(1X,a56,/)') 'R_spawn: average rate of spawning across all processors.'
        end if
        
    end subroutine init_fciqmc

    subroutine fciqmc_main()

        ! Wrapper around do_fciqmc and do_ifciqmc to set the appropriate procedures
        ! that are to be called for the current fciqmc calculation.
        ! This is a bit hacky, but avoids lots of branching due to if blocks
        ! within the fciqmc algorithm.

        use system, only: system_type, hub_k, hub_real
        use hamiltonian, only: slater_condon0_hub_k, slater_condon0_hub_real
        use determinants, only: decode_det_spinocc_spinunocc, decode_det_occ
        use energy_evaluation, only: update_proj_energy_hub_k, update_proj_energy_hub_real
        use spawning, only: spawn_hub_k, spawn_hub_real

        if (initiator) then
            select case(system_type)
            case(hub_k)
                call do_ifciqmc(decode_det_spinocc_spinunocc, update_proj_energy_hub_k, spawn_hub_k, slater_condon0_hub_k)
            case(hub_real)
                call do_ifciqmc(decode_det_occ, update_proj_energy_hub_real, spawn_hub_real, slater_condon0_hub_real)
            end select
        else
            select case(system_type)
            case(hub_k)
                call do_fciqmc(decode_det_spinocc_spinunocc, update_proj_energy_hub_k, spawn_hub_k, slater_condon0_hub_k)
            case(hub_real)
                call do_fciqmc(decode_det_occ, update_proj_energy_hub_real, spawn_hub_real, slater_condon0_hub_real)
            end select
        end if

    end subroutine fciqmc_main

    subroutine do_fciqmc(decoder, update_proj_energy, spawner, sc0)

        ! Run the FCIQMC algorithm starting from the initial walker
        ! distribution.

        ! This is implemented by abusing fortran's ability to pass procedures as
        ! arguments (if only function pointers (F2003) were implemented in more
        ! compilers!).  This allows us to avoid many system dependent if blocks,
        ! which are constant for a given calculation.  Avoiding such branching
        ! is worth the extra verbosity (especially if procedures are written to
        ! be sufficiently modular that implementing a new system can reuse many
        ! existing routines) as it leads to much faster code.

        ! (This idea is now being "borrowed" for use in neci.  Bah...)

        ! In:
        !    decoder: relevant subroutine to decode/extract the necessary
        !        information from the determinant bit string.  See the
        !        determinants module.
        !    update_proj_energy: relevant subroutine to update the projected
        !        energy.  See the energy_evaluation module.
        !    spawner: relevant subroutine to attempt to spawn a walker from an
        !        existing walker.  See the spawning module.
        !    sc0: relevant function to evaluate the diagonal Hamiltonian matrix
        !    elements, <D|H|D>.  See the hamiltonian module.

        use parallel
  
        use annihilation, only: direct_annihilation
        use basis, only: basis_length
        use death, only: stochastic_death
        use determinants, only:det_info, alloc_det_info 
        use energy_evaluation, only: update_energy_estimators
        use excitations, only: excit
        use interact, only: fciqmc_interact
        use fciqmc_restart, only: dump_restart
        use spawning, only: create_spawned_particle
        use fciqmc_common

        ! It seems this interface block cannot go in a module when we're passing
        ! subroutines around as arguments.  Bummer.
        ! If only procedure pointers were more commonly implemented...
        interface
            subroutine decoder(f,d)
                use basis, only: basis_length
                use const, only: i0
                use determinants, only: det_info
                implicit none
                integer(i0), intent(in) :: f(basis_length)
                type(det_info), intent(inout) :: d
            end subroutine decoder
            subroutine update_proj_energy(idet)
                use const, only: p
                implicit none
                integer, intent(in) :: idet
            end subroutine update_proj_energy
            subroutine spawner(d, parent_sign, nspawned, connection)
                use determinants, only: det_info
                use excitations, only: excit
                implicit none
                type(det_info), intent(in) :: d
                integer, intent(in) :: parent_sign
                integer, intent(out) :: nspawned
                type(excit), intent(out) :: connection
            end subroutine spawner
            function sc0(f) result(hmatel)
                use basis, only: basis_length
                use const, only: i0, p
                implicit none
                real(p) :: hmatel
                integer(i0), intent(in) :: f(basis_length)
            end function sc0
        end interface

        integer :: idet, ireport, icycle, iparticle, nparticles_old
        type(det_info) :: cdet

        integer :: nspawned, nattempts
        type(excit) :: connection


        logical :: soft_exit

        real :: t1, t2

        ! Allocate det_info components.
        call alloc_det_info(cdet)

        ! from restart
        nparticles_old = nparticles_old_restart

        ! Main fciqmc loop.

        if (parent) call write_fciqmc_report_header()
        call initial_fciqmc_status(update_proj_energy)

        ! Initialise timer.
        call cpu_time(t1)

        do ireport = 1, nreport

            ! Zero report cycle quantities.
            proj_energy = 0.0_p
            rspawn = 0.0_p
            D0_population = 0.0_p

            do icycle = 1, ncycles

                ! Reset the current position in the spawning array to be the
                ! slot preceding the first slot.
                spawning_head = spawning_block_start

                ! Number of spawning attempts that will be made.
                nattempts = nparticles

                do idet = 1, tot_walkers ! loop over walkers/dets

                    cdet%f = walker_dets(:,idet)

                    call decoder(cdet%f, cdet)

                    ! It is much easier to evaluate the projected energy at the
                    ! start of the FCIQMC cycle than at the end, as we're
                    ! already looping over the determinants.
                    call update_proj_energy(idet)

                    do iparticle = 1, abs(walker_population(idet))
                        
                        ! Attempt to spawn.
                        call spawner(cdet, walker_population(idet), nspawned, connection)
                        ! Spawn if attempt was successful.
                        if (nspawned /= 0) call create_spawned_particle(cdet, connection, nspawned)

                    end do

                    ! Clone or die.
                    call stochastic_death(idet)

                end do

                ! Add the spawning rate (for the processor) to the running
                ! total.
                rspawn = rspawn + spawning_rate(nattempts)

                ! D0_population is communicated in the direct_annihilation
                ! algorithm for efficiency.
                call direct_annihilation(sc0)

            end do

            ! Update the energy estimators (shift & projected energy).
            call update_energy_estimators(ireport, nparticles_old)

            call cpu_time(t2)

            ! t1 was the time at the previous iteration, t2 the current time.
            ! t2-t1 is thus the time taken by this report loop.
            if (parent) call write_fciqmc_report(ireport, nparticles_old, t2-t1)

            ! cpu_time outputs an elapsed time, so update the reference timer.
            t1 = t2

            call fciqmc_interact(ireport, soft_exit)
            if (soft_exit) exit

        end do

        if (parent) then
            call write_fciqmc_final(ireport)
            write (6,'()')
        end if

        call load_balancing_report()

        if (dump_restart_file) call dump_restart(mc_cycles_done+ncycles*nreport, nparticles_old)

    end subroutine do_fciqmc

    subroutine do_ifciqmc(decoder, update_proj_energy, spawner, sc0)

        ! Run the initiator-FCIQMC algorithm starting from the initial walker
        ! distribution.

        ! See notes about the implementation of this using function pointers
        ! (F77 style rather than F2003, sadly!) in do_fciqmc.

        ! In:
        !    decoder: relevant subroutine to decode/extract the necessary
        !        information from the determinant bit string.  See the
        !        determinants module.
        !    update_proj_energy: relevant subroutine to update the projected
        !        energy.  See the energy_evaluation module.
        !    spawner: relevant subroutine to attempt to spawn a walker from an
        !        existing walker.  See the spawning module.
        !    sc0: relevant function to evaluate the diagonal Hamiltonian matrix
        !    elements, <D|H|D>.  See the hamiltonian module.

        use parallel
  
        use annihilation, only: direct_annihilation_initiator
        use basis, only: basis_length, bit_lookup, nbasis
        use death, only: stochastic_death
        use determinants, only: det_info, alloc_det_info
        use energy_evaluation, only: update_energy_estimators
        use excitations, only: excit
        use interact, only: fciqmc_interact
        use fciqmc_restart, only: dump_restart
        use system, only: nel
        use spawning, only: create_spawned_particle_initiator
        use fciqmc_common

        ! It seems this interface block cannot go in a module when we're passing
        ! subroutines around as arguments.  Bummer.
        ! If only procedure pointers were more commonly implemented...
        interface
            subroutine decoder(f,d)
                use basis, only: basis_length
                use const, only: i0
                use determinants, only: det_info
                implicit none
                integer(i0), intent(in) :: f(basis_length)
                type(det_info), intent(inout) :: d
            end subroutine decoder
            subroutine update_proj_energy(idet)
                use const, only: p
                implicit none
                integer, intent(in) :: idet
            end subroutine update_proj_energy
            subroutine spawner(d, parent_sign, nspawned, connection)
                use determinants, only: det_info
                use excitations, only: excit
                implicit none
                type(det_info), intent(in) :: d
                integer, intent(in) :: parent_sign
                integer, intent(out) :: nspawned
                type(excit), intent(out) :: connection
            end subroutine spawner
            function sc0(f) result(hmatel)
                use basis, only: basis_length
                use const, only: i0, p
                implicit none
                real(p) :: hmatel
                integer(i0), intent(in) :: f(basis_length)
            end function sc0
        end interface

        integer :: i, idet, ireport, icycle, iparticle, nparticles_old
        type(det_info) :: cdet

        integer :: nspawned, nattempts
        type(excit) :: connection

        integer :: parent_flag
        integer(i0) :: cas_mask(basis_length), cas_core(basis_length)
        integer :: bit_pos, bit_element

        logical :: soft_exit

        real :: t1, t2

        ! Allocate det_info components.
        call alloc_det_info(cdet)

        ! The complete active space (CAS) is given as (N_cas,N_active), where
        ! N_cas is the number of electrons in the N_active orbitals.
        ! The N-N_cas electrons occupy the lowest energy orbitals ("core"
        ! orbitals) for all determinants within the CAS.
        ! The 2M-N_core-N_active highest energy orbitals are inactive and are
        ! not occupied in any determinants within the CAS.
        ! Create a mask which has bits set for all core electrons and a mask
        ! which has bits set for all inactive orbitals.
        cas_mask = 0
        cas_core = 0
        ! Set core obitals.
        do i = 1, nel - CAS(1)
            bit_pos = bit_lookup(1,i)
            bit_element = bit_lookup(2,i)
            cas_mask = ibset(cas_mask(bit_element), bit_pos)
            cas_core = ibset(cas_core(bit_element), bit_pos)
        end do
        ! Set inactive obitals.
        do i = nel - CAS(1) + 2*CAS(2) + 1, nbasis
            bit_pos = bit_lookup(1,i)
            bit_element = bit_lookup(2,i)
            cas_mask = ibset(cas_mask(bit_element), bit_pos)
        end do
        ! Thus ANDing a determinant with cas_mask gives the electrons in the
        ! core or inactive orbitals.  The determinant is only in the CAS if the
        ! result is identical to the cas_core mask (i.e. all the core orbitals
        ! are filled and no electrons are in the inactive orbitals).

        ! from restart
        nparticles_old = nparticles_old_restart

        ! Main fciqmc loop.

        if (parent) call write_fciqmc_report_header()
        call initial_fciqmc_status(update_proj_energy)

        ! Initialise timer.
        call cpu_time(t1)

        do ireport = 1, nreport

            ! Zero report cycle quantities.
            proj_energy = 0.0_p
            rspawn = 0.0_p
            D0_population = 0.0_p

            do icycle = 1, ncycles

                ! Reset the current position in the spawning array to be the
                ! slot preceding the first slot.
                spawning_head = spawning_block_start

                ! Number of spawning attempts that will be made.
                nattempts = nparticles

                do idet = 1, tot_walkers ! loop over walkers/dets

                    cdet%f = walker_dets(:,idet)

                    call decoder(cdet%f, cdet)

                    ! It is much easier to evaluate the projected energy at the
                    ! start of the i-FCIQMC cycle than at the end, as we're
                    ! already looping over the determinants.
                    call update_proj_energy(idet)

                    ! Is this determinant an initiator?
                    if (abs(walker_population(idet)) > initiator_population) then
                        ! Has a high enough population to be an initiator.
                        parent_flag = 0
                    else if (all(iand(cdet%f,cas_mask) == cas_core)) then
                        ! Is in the complete active space.
                        parent_flag = 0
                    else
                        ! Isn't an initiator.
                        parent_flag = 1
                    end if

                    do iparticle = 1, abs(walker_population(idet))
                        
                        ! Attempt to spawn.
                        call spawner(cdet, walker_population(idet), nspawned, connection)
                        ! Spawn if attempt was successful.
                        if (nspawned /= 0) call create_spawned_particle_initiator(cdet, parent_flag, connection, nspawned)

                    end do

                    ! Clone or die.
                    call stochastic_death(idet)

                end do

                ! Add the spawning rate (for the processor) to the running
                ! total.
                rspawn = rspawn + spawning_rate(nattempts)

                ! D0_population is communicated in the direct_annihilation
                ! algorithm for efficiency.
                call direct_annihilation_initiator(sc0)

            end do

            ! Update the energy estimators (shift & projected energy).
            call update_energy_estimators(ireport, nparticles_old)

            call cpu_time(t2)

            ! t1 was the time at the previous iteration, t2 the current time.
            ! t2-t1 is thus the time taken by this report loop.
            if (parent) call write_fciqmc_report(ireport, nparticles_old, t2-t1)

            ! cpu_time outputs an elapsed time, so update the reference timer.
            t1 = t2

            call fciqmc_interact(ireport, soft_exit)
            if (soft_exit) exit

        end do

        if (parent) then
            call write_fciqmc_final(ireport)
            write (6,'()')
        end if

        call load_balancing_report()

        if (dump_restart_file) call dump_restart(mc_cycles_done+ncycles*nreport, nparticles_old)

    end subroutine do_ifciqmc

end module fciqmc<|MERGE_RESOLUTION|>--- conflicted
+++ resolved
@@ -145,17 +145,12 @@
             write (6,'(1X,a29,1X)',advance='no') 'Reference determinant, |D0> ='
             call write_det(f0, new_line=.true.)
             write (6,'(1X,a16,f20.12)') 'E0 = <D0|H|D0> =',H00
-<<<<<<< HEAD
-            write (6,'(1X,a44,'//int_fmt(nint(D0_population),1)//',/)') &
-                              'Initial population on reference determinant:',nint(D0_population)
-=======
             if(system_type == hub_k) then
                 write(6,'(1X,a34)',advance='no') 'Symmetry of reference determinant:'
                 call write_basis_fn(basis_fns(2*ref_sym), new_line=.true., print_full=.false.)
             end if
             write (6,'(1X,a44,'//int_fmt(D0_population,1)//',/)') &
                               'Initial population on reference determinant:',D0_population
->>>>>>> b647b84a
             write (6,'(1X,a68,/)') 'Note that FCIQMC calculates the correlation energy relative to |D0>.'
             if (initiator) then
                 write (6,'(1X,a24)') 'Initiator method in use.'
