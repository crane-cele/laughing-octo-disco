module fciqmc

! Module for performing optimised (hopefully!) full configuration interaction
! quantum monte carlo (FCIQMC) calculations.

use fciqmc_data
use proc_pointers
implicit none

contains

    subroutine do_fciqmc(sys, determ)

        ! Run the FCIQMC or initiator-FCIQMC algorithm starting from the initial walker
        ! distribution using the timestep algorithm.

        ! See notes about the implementation of this using function pointers
        ! in fciqmc_main.

        ! In:
        !    sys: system being studied.

        use parallel

        use annihilation, only: direct_annihilation
        use basis, only: basis_length, nbasis
        use calc, only: folded_spectrum, doing_calc, seed, initiator_approximation
        use determinants, only: det_info, alloc_det_info, dealloc_det_info
        use excitations, only: excit, create_excited_det
        use spawning, only: create_spawned_particle_initiator
        use qmc_common
        use ifciqmc, only: set_parent_flag
        use folded_spectrum_utils, only: cdet_excit
        use dSFMT_interface, only: dSFMT_t, dSFMT_init
        use utils, only: rng_init_info
        use semi_stoch, only: semi_stoch_t, check_if_determ, determ_projection
        use system, only: sys_t
        use restart_hdf5, only: restart_info_global, dump_restart_hdf5

        type(sys_t), intent(in) :: sys
        type(semi_stoch_t), intent(inout) :: determ

        integer :: idet, ireport, icycle, iparticle, ideterm
        integer(lint) :: nattempts
        real(dp) :: nparticles_old(sampling_size)
        type(det_info) :: cdet
        type(dSFMT_t) :: rng

        integer(i0) :: f_child(basis_length)
        integer(int_p) :: nspawned, ndeath
        integer :: nattempts_current_det
        type(excit) :: connection
        real(p) :: hmatel
        real(dp) :: real_population

        logical :: soft_exit
        logical :: determ_parent, determ_child

        real :: t1

        if (parent) call rng_init_info(seed+iproc)
        call dSFMT_init(seed+iproc, 50000, rng)

        ! Allocate det_info components.
        call alloc_det_info(sys, cdet, .false.)
        ! Folded spectrum *needs* the bit strings to be allocated as it needs
        ! be able to manipulate the bit string to create excited states.
        if (doing_calc(folded_spectrum)) call alloc_det_info(sys, cdet_excit)

        ! from restart
        nparticles_old = tot_nparticles

        ! Main fciqmc loop.
        if (parent) call write_fciqmc_report_header()
        call initial_fciqmc_status(sys)
        ! Initialise timer.
        call cpu_time(t1)

        do ireport = 1, nreport

            ! Zero report cycle quantities.
            call init_report_loop()

            do icycle = 1, ncycles

                call init_mc_cycle(nattempts, ndeath)
                ideterm = 0

                do idet = 1, tot_walkers ! loop over walkers/dets

                    cdet%f => walker_dets(:,idet)
                    cdet%data => walker_data(:,idet)

                    call decoder_ptr(sys, cdet%f, cdet)

                    ! Extract the real sign from the encoded sign.
                    real_population = real(walker_population(1,idet),dp)/real_factor

                    if (determ%flags(idet) == 0) then
                        ideterm = ideterm + 1
                        determ%vector(ideterm) = real_population
                        determ_parent = .true.
                    else
                        determ_parent = .false.
                    end if

                    ! It is much easier to evaluate the projected energy at the
                    ! start of the i-FCIQMC cycle than at the end, as we're
                    ! already looping over the determinants.
                    call update_proj_energy_ptr(sys, f0, cdet, real_population, D0_population_cycle, &
                                                proj_energy, connection, hmatel)

                    ! Is this determinant an initiator?
                    call set_parent_flag_ptr(real_population, cdet%f, determ%flags(idet), cdet%initiator_flag)

                    nattempts_current_det = decide_nattempts(rng, real_population)

                    do iparticle = 1, nattempts_current_det

                        ! Attempt to spawn.
                        call spawner_ptr(rng, sys, qmc_spawn%cutoff, real_factor, cdet, walker_population(1,idet), &
                                         gen_excit_ptr, nspawned, connection)

                        ! Spawn if attempt was successful.
                        if (nspawned /= 0_int_p) then
                            if (determ_parent) then
                                ! Note: f_child needs to be calculated here but is
                                ! also calculated in create_spawned_particle.
                                ! This probably needs optimising.
                                call create_excited_det(cdet%f, connection, f_child)
                                determ_child = check_if_determ(determ%hash_table, determ%dets, f_child)
                                ! If the spawning is both from and to the
                                ! deterministic space, cancel it.
                                if (determ_parent .and. determ_child) cycle
                            end if

                            call create_spawned_particle_ptr(cdet, connection, nspawned, 1, qmc_spawn)
                        end if

                    end do

                    ! Clone or die.
<<<<<<< HEAD
                    ! [review] - JSS: shouldn't real_population be passed through to death?
                    ! [reply] - NSB: See reply in death.f90 - could do but I think its more
                    ! [reply] - natural and cleaner to do it this way.
                    ! Only call the death step if the determinant is not in the
                    ! deterministic space. The death step is performed in the
                    ! deterministic projection for these states.
                    if (.not. determ_parent) call death_ptr(rng, walker_data(1,idet), shift(1), &
                                                            walker_population(1,idet), nparticles(1), ndeath)
=======
                    call death_ptr(rng, walker_data(1,idet), shift(1), walker_population(1,idet), nparticles(1), ndeath)
>>>>>>> 5f2352a7

                end do

                call determ_projection(rng, qmc_spawn, determ)

                call direct_annihilation(sys, rng, initiator_approximation, determ%flags)

                call end_mc_cycle(ndeath, nattempts)

            end do

            call end_report_loop(ireport, nparticles_old, t1, soft_exit)

            if (soft_exit) exit

        end do

        if (parent) then
            call write_fciqmc_final(ireport)
            write (6,'()')
        end if

        call load_balancing_report()

        if (soft_exit) then
            mc_cycles_done = mc_cycles_done + ncycles*ireport
        else
            mc_cycles_done = mc_cycles_done + ncycles*nreport
        end if

        if (dump_restart_file) then
            call dump_restart_hdf5(restart_info_global, mc_cycles_done, nparticles_old)
            if (parent) write (6,'()')
        end if

        call dealloc_det_info(cdet, .false.)
        if (doing_calc(folded_spectrum)) call dealloc_det_info(cdet_excit)

    end subroutine do_fciqmc

end module fciqmc<|MERGE_RESOLUTION|>--- conflicted
+++ resolved
@@ -140,18 +140,8 @@
                     end do
 
                     ! Clone or die.
-<<<<<<< HEAD
-                    ! [review] - JSS: shouldn't real_population be passed through to death?
-                    ! [reply] - NSB: See reply in death.f90 - could do but I think its more
-                    ! [reply] - natural and cleaner to do it this way.
-                    ! Only call the death step if the determinant is not in the
-                    ! deterministic space. The death step is performed in the
-                    ! deterministic projection for these states.
                     if (.not. determ_parent) call death_ptr(rng, walker_data(1,idet), shift(1), &
                                                             walker_population(1,idet), nparticles(1), ndeath)
-=======
-                    call death_ptr(rng, walker_data(1,idet), shift(1), walker_population(1,idet), nparticles(1), ndeath)
->>>>>>> 5f2352a7
 
                 end do
 
