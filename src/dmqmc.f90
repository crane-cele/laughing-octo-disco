module dmqmc

! Main loop for performing DMQMC calculations, similar to the
! file fciqmc.f90 which carries out the main loop in FCIQMC
! calculations.

use fciqmc_data
use proc_pointers
implicit none

contains

    subroutine do_dmqmc()

        ! Run DMQMC calculation. We run from a beta=0 to a value of beta
        ! specified by the user and then repeat this main loop beta_loops
        ! times, to accumulate statistics for each value for beta.

        use parallel
        use annihilation, only: direct_annihilation
        use basis, only: basis_length, bit_lookup, nbasis
        use death, only: stochastic_death
        use determinants, only: det_info, alloc_det_info, dealloc_det_info
        use dmqmc_procedures, only: random_distribution_heisenberg
        use dmqmc_estimators, only: update_dmqmc_estimators, call_dmqmc_estimators
        use excitations, only: excit, get_excitation_level
<<<<<<< HEAD
        use fciqmc_common
        use fciqmc_restart, only: dump_restart, write_restart_file_every_nreports
=======
        use qmc_common
        use fciqmc_restart, only: dump_restart
>>>>>>> 8190caa7
        use interact, only: fciqmc_interact
        use system, only: nel
        use calc, only: seed, doing_dmqmc_calc, dmqmc_energy
        use calc, only: dmqmc_staggered_magnetisation, dmqmc_energy_squared
        use dSFMT_interface, only: dSFMT_init
        use utils, only: int_fmt

        integer :: idet, ireport, icycle, iparticle
        integer :: beta_cycle
        integer(lint) :: nparticles_old(sampling_size)
        integer(lint) :: nattempts, nparticles_start_report
        type(det_info) :: cdet1, cdet2
        integer :: nspawned, ndeath
        type(excit) :: connection
        integer :: spawning_end
        logical :: soft_exit
        real :: t1, t2

        ! Allocate det_info components. We need two cdet objects
        ! for each 'end' which may be spawned from in the DMQMC algorithm.
        call alloc_det_info(cdet1)
        call alloc_det_info(cdet2)

        ! Main DMQMC loop.
        if (parent) call write_fciqmc_report_header()
        ! Initialise timer.
        call cpu_time(t1)

        initial_shift = shift
        ! When we accumulate data throughout a run, we are actually accumulating
        ! results from the psips distribution from the previous iteration.
        ! For example, in the first iteration, the trace calculated will be that
        ! of the initial distribution, which corresponds to beta=0. Hence, in the
        ! output we subtract one from the iteration number, and run for one more
        ! report loop, asimplemented in the line of code below.
        nreport = nreport+1

        do beta_cycle = 1, beta_loops
            ! Reset the current position in the spawning array to be the
            ! slot preceding the first slot.
            spawning_head = spawning_block_start
            tot_walkers = 0
            shift = initial_shift
            nparticles = 0
            vary_shift = .false.

            ! Need to place psips randomly along the diagonal at the
            ! start of every iteration. Pick orbitals randomly, each
            ! with equal probability, so that when electrons are placed
            ! on these orbitals they will have the correct spin and symmetry.
            call dmqmc_initial_distribution_ptr()

            call direct_annihilation()

            if (beta_cycle .ne. 1 .and. parent) then
                write (6,'(a32,i7)') &
                       " # Resetting beta... Beta loop =", beta_cycle
                ! Reset the random number generator with seed = seed + 1
                seed = seed + 1
                call dSFMT_init(seed + iproc)
                write (6,'(a52,'//int_fmt(seed,1)//',a1)') &
                    " # Resetting random number generator with a seed of:", seed, "."
            end if

            nparticles_old = nint(D0_population)

            do ireport = 1, nreport

                ! Zero report cycle quantities.
                rspawn = 0.0_p
                trace = 0
                estimator_numerators = 0
                nparticles_start_report = nparticles_old(1)

                do icycle = 1, ncycles
                    spawning_head = spawning_block_start

                    ! Number of spawning attempts that will be made.
                    ! Each particle and each end gets to attempt to
                    ! spawn onto a connected determinant and a chance
                    ! to die/clone.
                    nattempts = 4*nparticles(1)

                    ! Reset death counter
                    ndeath = 0

                    do idet = 1, tot_walkers ! loop over walkers/dets
                        cdet1%f = walker_dets(:basis_length,idet)
                        cdet2%f = walker_dets((basis_length+1):(2*basis_length),idet)

                        ! Decode and store the the relevant information for
                        ! both bitstrings. Both of these bitstrings are required
                        ! to refer to the correct element in the density matrix.
                        call decoder_ptr(cdet1%f, cdet1)
                        call decoder_ptr(cdet2%f, cdet2)

                        ! Call wrapper function which calls all requested estimators
                        ! to be updated, and also always updates the trace separately.
                        if (icycle == 1) call call_dmqmc_estimators(idet)

                        do iparticle = 1, abs(walker_population(1,idet))
                            ! Spawn from the first end.
                            spawning_end = 1
                            ! Attempt to spawn.
                            call spawner_ptr(cdet1, walker_population(1,idet), nspawned, connection)
                            ! Spawn if attempt was successful.
                            if (nspawned /= 0) then
                                call create_spawned_particle_dm_ptr(cdet1%f, cdet2%f, connection, nspawned, spawning_end)
                            end if

                            ! Now attempt to spawn from the second end.
                            spawning_end = 2
                            call spawner_ptr(cdet2, walker_population(1,idet), nspawned, connection)
                            if (nspawned /= 0) then
                                call create_spawned_particle_dm_ptr(cdet2%f, cdet1%f, connection, nspawned, spawning_end)
                            end if
                        end do

                        ! Clone or die.
                        ! We have contirbutions to the clone/death step from both ends of the
                        ! current walker. We do both of these at once by using walker_data(1,idet)
                        ! which, when running a DMQMC algorithm, stores the average of the two diagonal
                        ! elements corresponding to the two indicies of the density matrix (the two ends).
                        call stochastic_death(walker_data(1,idet), walker_population(1,idet), nparticles(1), ndeath)
                    end do

                    ! Add the spawning rate (for the processor) to the running
                    ! total.
                    rspawn = rspawn + spawning_rate(ndeath, nattempts)

                    ! Perform the annihilation step where the spawned walker list is merged with
                    ! the main walker list, and walkers of opposite sign on the same sites are
                    ! annihilated.
                    call direct_annihilation()

                end do

                old_shift=shift
                ! Update the shift and desired thermal quantites.
                call update_dmqmc_estimators(nparticles_old)

                call cpu_time(t2)

                ! t1 was the time at the previous iteration, t2 the current time.
                ! t2-t1 is thus the time taken by this report loop.
                if (parent) call write_fciqmc_report(ireport, nparticles_start_report, t2-t1)
                ! Write restart file if required.
                if (mod(ireport,write_restart_file_every_nreports) == 0) &
                    call dump_restart(mc_cycles_done+ncycles*ireport, nparticles_old(1))

                ! cpu_time outputs an elapsed time, so update the reference timer.
                t1 = t2

                call fciqmc_interact(soft_exit)
                if (soft_exit) exit

            end do

        end do

        if (parent) then
            call write_fciqmc_final(ireport)
            write (6,'()')
        end if

        call load_balancing_report()

        if (dump_restart_file) call dump_restart(mc_cycles_done+ncycles*nreport, nparticles_old(1))

        call dealloc_det_info(cdet1)
        call dealloc_det_info(cdet2)

    end subroutine do_dmqmc

end module dmqmc<|MERGE_RESOLUTION|>--- conflicted
+++ resolved
@@ -24,13 +24,8 @@
         use dmqmc_procedures, only: random_distribution_heisenberg
         use dmqmc_estimators, only: update_dmqmc_estimators, call_dmqmc_estimators
         use excitations, only: excit, get_excitation_level
-<<<<<<< HEAD
-        use fciqmc_common
         use fciqmc_restart, only: dump_restart, write_restart_file_every_nreports
-=======
         use qmc_common
-        use fciqmc_restart, only: dump_restart
->>>>>>> 8190caa7
         use interact, only: fciqmc_interact
         use system, only: nel
         use calc, only: seed, doing_dmqmc_calc, dmqmc_energy
