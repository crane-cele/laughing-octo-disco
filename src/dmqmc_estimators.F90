module dmqmc_estimators

use const

implicit none

contains

   subroutine communicate_dmqmc_estimates()

        ! Sum together the contributions to the various DMQMC estimators (and
        ! some other non-physical quantities such as the rate of spawning and
        ! total number of walkers) across all MPI processes.

        ! This is called every report loop in a DMQMC calculation.

        use spawn_data, only: annihilate_wrapper_spawn_t
        use calc, only: doing_dmqmc_calc, dmqmc_energy, dmqmc_staggered_magnetisation
        use calc, only: dmqmc_energy_squared, dmqmc_rdm_r2
        use checking, only: check_allocate
        use dmqmc_procedures, only: rdms
        use fciqmc_data, only: nparticles, sampling_size, rspawn, shift, replica_tricks
        use fciqmc_data, only: estimator_numerators, number_dmqmc_estimators
        use fciqmc_data, only: ncycles, trace, calculate_excit_distribution
        use fciqmc_data, only: excit_distribution, tot_nparticles
        use fciqmc_data, only: calc_inst_rdm, rdm_spawn, nrdms, rdm_traces, renyi_2
        use hash_table, only: reset_hash_table
        use parallel

        integer :: irdm

#ifdef PARALLEL
        real(dp), allocatable :: ir(:)
        real(dp), allocatable :: ir_sum(:)
        integer :: ierr, array_size, min_ind, max_ind
#endif

        if (calc_inst_rdm) then
            ! WARNING: cannot pass rdm_spawn%spawn to procedures expecting an
            ! array of type spawn_t due to a bug in gfortran which results in
            ! memory deallocations!
            ! See https://groups.google.com/forum/#!topic/comp.lang.fortran/VuFvOsLs6hE
            ! and http://gcc.gnu.org/bugzilla/show_bug.cgi?id=58310.
            ! The explicit loop is also meant to be more efficient anyway, as it
            ! prevents any chance of copy-in/copy-out...
            do irdm = 1, nrdms
                call annihilate_wrapper_spawn_t(rdm_spawn(irdm)%spawn, .false.)
                ! Now is also a good time to reset the hash table (otherwise we
                ! attempt to lookup non-existent data in the next cycle!).
                call reset_hash_table(rdm_spawn(irdm)%ht)
                ! spawn_t comms changes the memory used by spawn%sdata.  Make
                ! sure the hash table always uses the currently 'active'
                ! spawning memory.
                rdm_spawn(irdm)%ht%data_label => rdm_spawn(irdm)%spawn%sdata
            end do
            call calculate_rdm_traces(rdms, rdm_spawn%spawn, rdm_traces)
            if (doing_dmqmc_calc(dmqmc_rdm_r2)) call calculate_rdm_renyi_2(rdms, rdm_spawn%spawn, renyi_2)
            do irdm = 1, nrdms
                rdm_spawn(irdm)%spawn%head = rdm_spawn(irdm)%spawn%head_start
            end do
        end if

#ifdef PARALLEL
        ! Put all the quantities to be communicated together in one array.

        array_size = 2*sampling_size+1+number_dmqmc_estimators
        if (calculate_excit_distribution) array_size = array_size + size(excit_distribution)
        if (calc_inst_rdm) array_size = array_size + size(rdm_traces)
        if (doing_dmqmc_calc(dmqmc_rdm_r2)) array_size = array_size + size(renyi_2)

        allocate(ir(1:array_size), stat=ierr)
        call check_allocate('ir',array_size,ierr)
        allocate(ir_sum(1:array_size), stat=ierr)
        call check_allocate('ir_sum',array_size,ierr)

        ! Need to sum the number of particles and other quantites over all processors.
        min_ind = 1; max_ind = sampling_size
        ir(min_ind:max_ind) = nparticles
        min_ind = max_ind + 1; max_ind = min_ind
        ir(min_ind) = rspawn
        min_ind = max_ind + 1; max_ind = min_ind + sampling_size - 1
        ir(min_ind:max_ind) = trace
        min_ind = max_ind + 1; max_ind = min_ind + number_dmqmc_estimators - 1
        ir(min_ind:max_ind) = estimator_numerators
        if (calculate_excit_distribution) then
            min_ind = max_ind + 1; max_ind = min_ind + size(excit_distribution) - 1
            ir(min_ind:max_ind) = excit_distribution
        end if
        if (calc_inst_rdm) then
            do irdm = 1, nrdms
                min_ind = max_ind + 1; max_ind = min_ind + size(rdm_traces(:,irdm)) - 1
                ir(min_ind:max_ind) = rdm_traces(:,irdm)
            end do
        end if
        if (doing_dmqmc_calc(dmqmc_rdm_r2)) then
            min_ind = max_ind + 1; max_ind = min_ind + size(renyi_2) - 1
            ir(min_ind:max_ind) = renyi_2
        end if

        ! Sum the data from each processor together.
        call mpi_allreduce(ir, ir_sum, size(ir), MPI_REAL8, MPI_SUM, MPI_COMM_WORLD, ierr)

        ! Extract the summed data from the combined array.
        min_ind = 1; max_ind = sampling_size
        tot_nparticles = nint(ir_sum(min_ind:max_ind))
        min_ind = max_ind + 1; max_ind = min_ind
        rspawn = ir_sum(min_ind)
        min_ind = max_ind + 1; max_ind = min_ind + sampling_size - 1
        trace = nint(ir_sum(min_ind:max_ind))
        min_ind = max_ind + 1; max_ind = min_ind + number_dmqmc_estimators - 1
        estimator_numerators = ir_sum(min_ind:max_ind)
        if (calculate_excit_distribution) then
            min_ind = max_ind + 1; max_ind = min_ind + size(excit_distribution) - 1
            excit_distribution = ir_sum(min_ind:max_ind)
        end if
        if (calc_inst_rdm) then
            do irdm = 1, nrdms
                min_ind = max_ind + 1; max_ind = min_ind + size(rdm_traces(:,irdm)) - 1
                rdm_traces(:,irdm) = real(ir_sum(min_ind:max_ind),p)
            end do
        end if
        if (doing_dmqmc_calc(dmqmc_rdm_r2)) then
            min_ind = max_ind + 1; max_ind = min_ind + size(renyi_2) - 1
            renyi_2 = real(ir_sum(min_ind:max_ind),p)
        end if
#else
        tot_nparticles = nparticles
#endif

        rspawn = rspawn/(ncycles*nprocs)

   end subroutine communicate_dmqmc_estimates

   subroutine update_shift_dmqmc(loc_tot_nparticles, loc_tot_nparticles_old, ireport)

        ! In/Out:
        !    loc_tot_nparticles: total number (across all processors) of
        !        particles in the simulation at end of the previous report loop.
        !    loc_tot_nparticles_old: total number (across all processors) of
        !        particles in the simulation currently.
        ! In:
        !    ireport: The number of the report loop currently being performed.

        use energy_evaluation, only: update_shift
        use fciqmc_data, only: shift, shift_profile, average_shift_until, ncycles
        use fciqmc_data, only: target_particles, vary_shift, nreport

        integer(lint), intent(in) :: loc_tot_nparticles(:)
        integer(lint), intent(in) :: loc_tot_nparticles_old(:)
        integer, intent(in) :: ireport
        integer :: ireplica

        ! If average_shift_until = -1 then it means that the shift should be
        ! updated to use the values of shift stored in shift_profile. Otherwise,
        ! use the standard update routine.
        if (average_shift_until == -1) then
            if (ireport < nreport) shift = shift_profile(ireport+1)
        else
            if (vary_shift) then
                do ireplica = 1, size(loc_tot_nparticles)
                    call update_shift(shift(ireplica), loc_tot_nparticles_old(ireplica), &
                        loc_tot_nparticles(ireplica), ncycles)
                end do
            end if
            if (loc_tot_nparticles(1) > target_particles .and. (.not. vary_shift)) &
                vary_shift = .true.
        end if

   end subroutine update_shift_dmqmc

   subroutine update_dmqmc_estimators(sys, idet, iteration)

       ! This function calls the processes to update the estimators which have
       ! been requested by the user to be calculated. First, calculate the
       ! excitation level between the two bitstrings corresponding to the the
       ! two ends. Then add the contribution from the current density matrix
       ! element to the trace, which is always calculated. Then call other
       ! estimators, as required.

       ! In:
       !    sys: system being studied.
       !    idet: Current position in the main bitstring list.
       !    iteration: current Monte Carlo cycle.

       use basis, only: basis_length, total_basis_length
       use calc, only: doing_dmqmc_calc, dmqmc_energy, dmqmc_staggered_magnetisation
       use calc, only: dmqmc_energy_squared, dmqmc_correlation, dmqmc_full_r2
       use excitations, only: get_excitation, excit
       use fciqmc_data, only: walker_dets, walker_population, trace, doing_reduced_dm
       use fciqmc_data, only: dmqmc_accumulated_probs, start_averaging, dmqmc_find_weights
       use fciqmc_data, only: calculate_excit_distribution, excit_distribution
       use fciqmc_data, only: sampling_size, dmqmc_accumulated_probs_old
       use proc_pointers, only: update_dmqmc_energy_ptr, update_dmqmc_stag_mag_ptr
       use proc_pointers, only: update_dmqmc_energy_squared_ptr, update_dmqmc_correlation_ptr
       use system, only: sys_t

       type(sys_t), intent(in) :: sys
       integer, intent(in) :: idet, iteration
       type(excit) :: excitation
       real(p) :: unweighted_walker_pop(sampling_size)

       ! Get excitation.
       excitation = get_excitation(sys%nel, walker_dets(:basis_length,idet), &
                        walker_dets((1+basis_length):total_basis_length,idet))

       ! When performing importance sampling the result is that certain
       ! excitation levels have smaller psips populations than the true density
       ! matrix by some factor. In these cases, we want to multiply the psip
       ! population by this factor to calculate the contribution from these
       ! excitation levels correctly.

       ! In the case of no importance sampling, unweighted_walker_pop = walker_population(1,idet).
       unweighted_walker_pop = walker_population(:,idet)*dmqmc_accumulated_probs(excitation%nexcit)

       ! If diagonal element, add to the trace.
       if (excitation%nexcit == 0) trace = trace + walker_population(:,idet)

       ! The following only use the populations with ireplica = 1, so only call
       ! them if the determinant is occupied in the first replica.
       if (abs(unweighted_walker_pop(1)) > 0) then
           ! See which estimators are to be calculated, and call the
           ! corresponding procedures.
           ! Energy
           If (doing_dmqmc_calc(dmqmc_energy)) call update_dmqmc_energy_ptr&
                   &(sys, idet, excitation, unweighted_walker_pop(1))
           ! Energy squared.
           if (doing_dmqmc_calc(dmqmc_energy_squared)) call update_dmqmc_energy_squared_ptr&
                   &(sys, idet, excitation, unweighted_walker_pop(1))
           ! Spin-spin correlation function.
           if (doing_dmqmc_calc(dmqmc_correlation)) call update_dmqmc_correlation_ptr&
                   &(sys, idet, excitation, unweighted_walker_pop(1))
           ! Staggered magnetisation.
           if (doing_dmqmc_calc(dmqmc_staggered_magnetisation)) call update_dmqmc_stag_mag_ptr&
                   &(sys, idet, excitation, unweighted_walker_pop(1))
           ! Excitation distribution.
           if (calculate_excit_distribution) excit_distribution(excitation%nexcit) = &
                   excit_distribution(excitation%nexcit) + abs(walker_population(1,idet))
           ! Excitation distribtuion for calculating importance sampling weights.
           if (dmqmc_find_weights .and. iteration > start_averaging) excit_distribution(excitation%nexcit) = &
                   excit_distribution(excitation%nexcit) + abs(walker_population(1,idet))
       end if

       ! Full Renyi entropy (S_2).
       if (doing_dmqmc_calc(dmqmc_full_r2)) call update_full_renyi_2(unweighted_walker_pop)

       ! Reduced density matrices.
       if (doing_reduced_dm) call update_reduced_density_matrix_heisenberg&
               &(idet, excitation, walker_population(:,idet), iteration)

       dmqmc_accumulated_probs_old = dmqmc_accumulated_probs

   end subroutine update_dmqmc_estimators

   subroutine dmqmc_energy_heisenberg(sys, idet, excitation, walker_pop)

       ! For the Heisenberg model only.
       ! Add the contribution from the current density matrix element to the 
       ! thermal energy estimate.

       ! In:
       !    sys: system being studied.
       !    idet: Current position in the main bitstring (density matrix) list.
       !    excitation: excit type variable which stores information on
       !        the excitation between the two bitstring ends, corresponding
       !        to the two labels for the density matrix element.
       !    walker_pop: number of particles on the current density matrix
       !        element.

       use basis, only: basis_length, total_basis_length
       use basis, only: bit_lookup
       use excitations, only: excit
       use fciqmc_data, only: walker_dets
       use fciqmc_data, only: walker_data, H00
       use fciqmc_data, only: estimator_numerators, energy_index
       use real_lattice, only: connected_orbs
       use system, only: sys_t

       type(sys_t), intent(in) :: sys
       integer, intent(in) :: idet
       type(excit), intent(in) :: excitation
       real(p), intent(in) :: walker_pop
       integer :: bit_element, bit_position

       ! If no excitation, we have a diagonal element, so add elements which
       ! involve the diagonal element of the Hamiltonian.
       if (excitation%nexcit == 0) then
           estimator_numerators(energy_index) = estimator_numerators(energy_index) + &
                                    (walker_data(1,idet)+H00)*walker_pop
       else if (excitation%nexcit == 1) then
       ! If not a diagonal element, but only a single excitation, then the
       ! corresponding Hamiltonian element may be non-zero. Calculate if the
       ! flipped spins are neighbours on the lattice, and if so, add the
       ! contribution from this site.
           bit_position = bit_lookup(1,excitation%from_orb(1))
           bit_element = bit_lookup(2,excitation%from_orb(1))
           if (btest(connected_orbs(bit_element, excitation%to_orb(1)), bit_position)) &
                 estimator_numerators(energy_index) = estimator_numerators(energy_index) - &
                                   (sys%heisenberg%J*walker_pop/2)
       end if

   end subroutine dmqmc_energy_heisenberg

   subroutine dmqmc_energy_squared_heisenberg(sys, idet, excitation, walker_pop)

       ! For the Heisenberg model only.
       ! Add the contribution from the current density matrix element to the
       ! thermal energy squared estimate.

       ! In:
       !    sys: system being studied.
       !    idet: Current position in the main bitstring (density matrix) list.
       !    excitation: excit type variable which stores information on the
       !        excitation between the two bitstring ends, corresponding to the
       !        two labels for the density matrix element.
       !    walker_pop: number of particles on the current density matrix
       !        element.

       use basis, only: basis_length, total_basis_length
       use basis, only: bit_lookup
       use excitations, only: excit
       use fciqmc_data, only: walker_dets
       use fciqmc_data, only: walker_data, H00
       use fciqmc_data, only: estimator_numerators, energy_squared_index
       use real_lattice, only: connected_orbs, next_nearest_orbs
       use system, only: sys_t

       type(sys_t), intent(in) :: sys
       integer, intent(in) :: idet
       type(excit), intent(in) :: excitation
       real(p), intent(in) :: walker_pop
       integer :: bit_element1, bit_position1, bit_element2, bit_position2
       real(p) :: sum_H1_H2, J_coupling_squared

<<<<<<< HEAD
       sum_H1_H2 = 0.0_p
       J_coupling_squared = sys%heisenberg%J**2

       if (excitation%nexcit == 0) then
           ! If there are 0 excitations then either nothing happens twice, or we
           ! flip the same pair of spins twice. The Hamiltonian element for doing
           ! nothing is just the diagonal element. For each possible pairs of
           ! spins which can be flipped, there is a mtarix element of -2*J, so
           ! we just need to count the number of such pairs, which can be found 
           ! simply from the diagonal element.
=======
       sum_H1_H2 = 0
       J_coupling_squared = sys%heisenberg%J**2/16

       if (excitation%nexcit == 0) then
           ! If there are 0 excitations then either nothing happens twice, or we
           ! flip the same pair of spins twice. The Hamiltonian element for doing nothing
           ! is just the diagonal element. For each possible pairs of spins which can be
           ! flipped, there is a mtarix element of -J/2, so we just need to count
           ! the number of such pairs, which can be found simply from the diagonal element.
>>>>>>> 247a4e7c

           sum_H1_H2 = (walker_data(1,idet)+H00)**2
           associate(sh=>sys%heisenberg)
               sum_H1_H2 = sum_H1_H2 + 2*J_coupling_squared*sh%nbonds + sh%J*(walker_data(1,idet)+H00)/2
           end associate

       else if (excitation%nexcit == 1) then
           ! If there is only one excitation (2 spins flipped) then the
           ! contribution to H^2 depend on the positions of the spins relative
           ! to one another. If the the spins are nearest neighbors then we
           ! could either do nothing and then flip the pair, or flip the pair
           ! and then do nothing. If next nearest neighbors and there is only
           ! one two-bond path to get from one spin to the other, we first flip
           ! the pair on the first bond, then flip the pair on the second bond.
           ! This flipping can only be done in exactly one order, not both - the
           ! two spins which change are opposite, so the middle spin will
           ! initially only be the same as one or the other spin. This is nice, 
           ! because we don't have check which way up the intermediate spin is -
           ! there will always be one order which contributes. If there are two
           ! such paths, then this could happen by either paths, but again, the
           ! two intermediate spins will only allow one order of spin flipping
           ! for each path, no matter which way up they are, so we only need to
           ! check if there are two possible paths.

           if (next_nearest_orbs(excitation%from_orb(1),excitation%to_orb(1)) /= 0_i0) then
               ! Contribution for next-nearest neighbors.
               sum_H1_H2 = 4.0_p*J_coupling_squared*next_nearest_orbs(excitation%from_orb(1),excitation%to_orb(1))
           end if
           ! Contributions for nearest neighbors.
           ! Note, for certain lattices, such as the triangular lattice, two
           ! spins can be both nearest neighbors *and* next-nearest neighbors.
           ! Therefore, it is necessary in general to check for both situations.
           bit_position1 = bit_lookup(1,excitation%from_orb(1))
           bit_element1 = bit_lookup(2,excitation%from_orb(1))
           if (btest(connected_orbs(bit_element1, excitation%to_orb(1)), bit_position1)) &
                   sum_H1_H2 = sum_H1_H2 - sys%heisenberg%J*(walker_data(1,idet)+H00)

       else if (excitation%nexcit == 2) then
           ! If there are two excitations (4 spins flipped) then, once again,
           ! the contribution to the thermal energy squared will depend on the
           ! positions of the spins. If there are two pairs of spins flipped
           ! which are separated then there is one way for this to happen - by
           ! flipping one pair, and then the other (this also requires that the
           ! two spins within each neighboring pair are opposite, as ever for
           ! the Heisenberg model). These two flips can happen in either order.
           ! In some cases the spins may be such that we may pair the spins in
           ! more than one way. For example, if the four spins are in a square
           ! shape, or for a 4-by-4 Heisenberg model, the spins could be
           ! connected across the whole lattice, forming a ring due to the
           ! periodic boundaries. In these cases it may be possible to perform
           ! the spin flips by pairing them in either of two ways. To account
           ! for this possibility we have to try and pair the spins in both
           ! ways, so we always check both if statements below. Again, once
           ! these pairings have been chosen, the flips can be performed in
           ! either order.

           bit_position1 = bit_lookup(1,excitation%from_orb(1))
           bit_element1 = bit_lookup(2,excitation%from_orb(1))
           bit_position2 = bit_lookup(1,excitation%from_orb(2))
           bit_element2 = bit_lookup(2,excitation%from_orb(2))
           if (btest(connected_orbs(bit_element1, excitation%to_orb(1)), bit_position1) .and. &
           btest(connected_orbs(bit_element2, excitation%to_orb(2)), bit_position2)) &
               sum_H1_H2 = 8.0*J_coupling_squared
           if (btest(connected_orbs(bit_element1, excitation%to_orb(2)), bit_position1) .and. &
           btest(connected_orbs(bit_element2, excitation%to_orb(1)), bit_position2)) &
               sum_H1_H2 = sum_H1_H2 + 8.0*J_coupling_squared

       end if

       estimator_numerators(energy_squared_index) = estimator_numerators(energy_squared_index) + &
               sum_H1_H2*walker_pop

   end subroutine dmqmc_energy_squared_heisenberg

   subroutine dmqmc_energy_hub_real(sys, idet, excitation, walker_pop)

       ! Add the contribution from the current density matrix element to the
       ! thermal energy estimate.

       ! In:
       !    sys: system being studied.
       !    idet: Current position in the main bitstring (density matrix) list.
       !    excitation: excit type variable which stores information on
       !        the excitation between the two bitstring ends, corresponding to
       !        the two labels for the density matrix element.
       !    walker_pop: number of particles on the current density matrix
       !        element.

       use basis, only: basis_length, total_basis_length
       use excitations, only: excit
       use fciqmc_data, only: walker_dets
       use fciqmc_data, only: walker_data, H00
       use fciqmc_data, only: estimator_numerators, energy_index
       use hamiltonian_hub_real, only: slater_condon1_hub_real
       use system, only: sys_t

       type(sys_t), intent(in) :: sys
       integer, intent(in) :: idet
       type(excit), intent(in) :: excitation
       real(p), intent(in) :: walker_pop
       real(p) :: hmatel

       ! If no excitation, we have a diagonal element, so add elements which
       ! involve the diagonal element of the Hamiltonian.
       if (excitation%nexcit == 0) then
           estimator_numerators(energy_index) = estimator_numerators(energy_index) + &
                                 (walker_data(1,idet)+H00)*walker_pop
       else if (excitation%nexcit == 1) then
       ! If not a diagonal element, but only a single excitation, then the
       ! corresponding Hamiltonian element may be non-zero. Calculate if the
       ! flipped spins are neighbours on the lattice, and if so, add the
       ! contribution from this site.
           hmatel = slater_condon1_hub_real(sys, excitation%from_orb(1), excitation%to_orb(1), excitation%perm)
           estimator_numerators(energy_index) = estimator_numerators(energy_index) + &
                                 (hmatel*walker_pop)
       end if

   end subroutine dmqmc_energy_hub_real

   subroutine dmqmc_correlation_function_heisenberg(sys, idet, excitation, walker_pop)

       ! For the Heisenberg model only.
       ! Add the contribution from the current density matrix element to the
       ! thermal spin correlation function estimator.

       ! In:
       !    sys: system being studied.
       !    idet: Current position in the main bitstring (density matrix) list.
       !    excitation: excit type variable which stores information on
       !        the excitation between the two bitstring ends, corresponding to
       !        the two labels for the density matrix element.
       !    walker_pop: number of particles on the current density matrix
       !        element.

       use basis, only: basis_length, total_basis_length
       use basis, only: bit_lookup
       use bit_utils, only: count_set_bits
       use excitations, only: excit
       use fciqmc_data, only: walker_dets
       use fciqmc_data, only: walker_data, H00, correlation_mask
       use fciqmc_data, only: estimator_numerators, correlation_index
       use real_lattice, only: connected_orbs
       use system, only: sys_t

       type(sys_t), intent(in) :: sys
       integer, intent(in) :: idet
       type(excit), intent(in) :: excitation
       real(p), intent(in) :: walker_pop
       integer(i0) :: f(basis_length)
       integer :: bit_element1, bit_position1, bit_element2, bit_position2
       integer :: sign_factor

       ! If no excitation, we want the diagonal element of the correlation
       ! function operator.
       if (excitation%nexcit == 0) then
           ! If the two spins i and j are the same, the matrix element is +1/4.
           ! If they are different, the matrix element is -1/4. So we want
           ! sign_factor to be +1 in the former case, and -1 in the latter case.
           ! f as calculated below will have 0's at sites other than i and j,
           ! and the same values as walker_dets at i and j. Hence, if f has
           ! two 1's or no 1's, we want sign_factor = +1. Else if we have one 1,
           ! we want sign_factor = -1.
           f = iand(walker_dets(:basis_length,idet), correlation_mask)
           ! Count if we have zero, one or two 1's.
           sign_factor = sum(count_set_bits(f))
           ! The operation below will map 0 and 2 to +1, and will map 1 to -1,
           ! as is easily checked.
           sign_factor = (mod(sign_factor+1,2)*2)-1
           ! Hence sign_factor can be used to find the matrix element, as used
           ! below.
           estimator_numerators(correlation_index) = estimator_numerators(correlation_index) + &
                                    (sign_factor*(walker_pop/4))
       else if (excitation%nexcit == 1) then
           ! If not a diagonal element, but only a single excitation, then the
           ! corresponding matrix element will be 1/2 if and only if the two
           ! sites which are flipped are sites i and j, else it will be 0. We
           ! assume that excitations will only be set if i and j are opposite
           ! (else they could not be flipped, for ms=0).
           bit_position1 = bit_lookup(1,excitation%from_orb(1))
           bit_element1 = bit_lookup(2,excitation%from_orb(1))
           bit_position2 = bit_lookup(1,excitation%to_orb(1))
           bit_element2 = bit_lookup(2,excitation%to_orb(1))
           if (btest(correlation_mask(bit_element1), bit_position1) .and. btest(correlation_mask(bit_element2), bit_position2)) &
                 estimator_numerators(correlation_index) = estimator_numerators(correlation_index) + (walker_pop/2)
       end if

   end subroutine dmqmc_correlation_function_heisenberg

   subroutine dmqmc_stag_mag_heisenberg(sys, idet, excitation, walker_pop)

       ! For the Heisenberg model only.
       ! Add the contribution from the current density matrix element to the
       ! thermal staggered magnetisation estimate.

       ! In:
       !    sys: system being studied.
       !    idet: Current position in the main bitstring (density matrix) list.
       !    excitation: excit type variable which stores information on
       !        the excitation between the two bitstring ends, corresponding
       !        to the two labels for the density matrix element.
       !    walker_pop: number of particles on the current density matrix
       !        element.

       use basis, only: basis_length, total_basis_length, bit_lookup
       use bit_utils, only: count_set_bits
       use determinants, only: lattice_mask
       use excitations, only: excit
       use fciqmc_data, only: walker_dets
       use fciqmc_data, only: estimator_numerators, staggered_mag_index
       use system, only: sys_t

       type(sys_t), intent(in) :: sys
       integer, intent(in) :: idet
       type(excit), intent(in) :: excitation
       real(p), intent(in) :: walker_pop
       integer :: bit_element1, bit_position1, bit_element2, bit_position2
       integer(i0) :: f(basis_length)
       integer :: n_up_plus
       integer :: total_sum

       total_sum = 0

       ! This is for the staggered magnetisation squared. This is given by
       ! M^2 = M_x^2 + M_y^2 + M_z^2
       ! where M_x = \sum{i}(-1)^i S_i^x, etc... and S_i^x is the spin operator
       ! at site i, in the x direction.
       if (excitation%nexcit == 0) then
           ! Need to calculate the number of spins up on sublattice 1:
           ! N_u(+) - Number up on + sublattice (where (-1)^i above is +1)
           ! Note the number of down spins on a sublattice is easily obtained
           ! from N_u(+) since there are N/2 spins on each - and the number of
           ! spins up on a different sublattice is easily obtained since there
           ! are nel spins up in total. Hence the matrix element will be written
           ! only in terms of the number of up spins on sublattice 1, to save
           ! computation.
           f = iand(walker_dets(:basis_length,idet), lattice_mask)
           n_up_plus = sum(count_set_bits(f))
           ! Below, the term in brackets and middle term come from the z
           ! component (the z operator is diagonal) and one nsites/4 factor
           ! comes from the x operator, the other nsites/4 factor from the y
           ! operator.
           total_sum = (2*n_up_plus-sys%nel)**2 + (sys%lattice%nsites/2)
       else if (excitation%nexcit == 1) then
           ! Off-diagonal elements from the y and z operators. For the pair of
           ! spins that are flipped, if they are on the same sublattice, we get
           ! a factor of 1, or if on different sublattices, a factor of -1.
           bit_position1 = bit_lookup(1,excitation%from_orb(1))
           bit_element1 = bit_lookup(2,excitation%from_orb(1))
           bit_position2 = bit_lookup(1,excitation%to_orb(1))
           bit_element2 = bit_lookup(2,excitation%to_orb(1))
           if (btest(lattice_mask(bit_element1), bit_position1)) total_sum = total_sum+1
           if (btest(lattice_mask(bit_element2), bit_position2)) total_sum = total_sum+1
           ! The operation below will map 0 and 2 to +1, and will map 1 to -1,
           ! as is easily checked. We want this - if both or no spins on this
           ! sublattice, then both on same sublattice either way, so plus one.
           ! Else they are on different sublattices, so we want a factor of -1,
           ! as we get.
           total_sum = (mod(total_sum+1,2)*2)-1
       end if

       estimator_numerators(staggered_mag_index) = estimator_numerators(staggered_mag_index) + &
                                  (real(total_sum)/real(sys%lattice%nsites**2))*walker_pop

   end subroutine dmqmc_stag_mag_heisenberg

   subroutine update_full_renyi_2(walker_pop)

       ! Add the contribution from the current density matrix element to the
       ! Renyi entropy (S_2) of the full density matrix.

       ! In:
       !    walker_pop: number of particles on the current density matrix
       !        element, for both replicas.

       use fciqmc_data, only: estimator_numerators, full_r2_index

       real(p), intent(in) :: walker_pop(:)

       estimator_numerators(full_r2_index) = estimator_numerators(full_r2_index) + &
                                  walker_pop(1)*walker_pop(2)

   end subroutine update_full_renyi_2

   subroutine update_reduced_density_matrix_heisenberg(idet, excitation, walker_pop, iteration)

       ! Add the contribution from the current walker to the reduced density
       ! matrices being sampled. This is performed by 'tracing out' the
       ! subsystem B spins.

       ! Applicable only to the Heisenberg model.

       ! This procedure takes the two determinants bitstrings for the current
       ! psips and, if the two bitstrings of the B subsystem are identical,
       ! adds the walker population to the corresponding reduced density matrix
       ! element.

       ! In:
       !    idet: current position in the main bitstring (density matrix) list.
       !    excitation: excit type variable which stores information on
       !        the excitation between the two bitstring ends, corresponding to
       !        the two labels for the density matrix element.
       !    walker_pop: number of particles on the current density matrix
       !        element. Note that this walker population is still weighted
       !        by the importance sampling factors. These factors must be
       !        removed before any estimates can be calculated.
       !    iteration: interation number.  No accumulation of the RDM is
       !        performed if iteration <= start_averaging.

       use basis, only: basis_length, total_basis_length
       use dmqmc_procedures, only: decode_dm_bitstring, rdms
       use excitations, only: excit
       use fciqmc_data, only: reduced_density_matrix, walker_dets, walker_population
       use fciqmc_data, only: sampling_size, calc_inst_rdm, calc_ground_rdm, nrdms
       use fciqmc_data, only: start_averaging, rdm_spawn, dmqmc_accumulated_probs
       use fciqmc_data, only: nsym_vec
       use spawning, only: create_spawned_particle_rdm

       integer, intent(in) :: idet, iteration
       integer, intent(in) :: walker_pop(sampling_size)
       type(excit), intent(in) :: excitation
       real(p) :: unweighted_walker_pop(sampling_size)
       integer :: irdm, isym, ireplica
       integer(i0) :: f1(basis_length), f2(basis_length)

       if (.not. (iteration > start_averaging .or. calc_inst_rdm)) return

       ! Loop over all RDMs to be calculated.
       do irdm = 1, nrdms
           ! Loop over every symmetry-equivalent subsystem for this RDM.
           do isym = 1, nsym_vec

               ! Apply the mask for the B subsystem to set all sites in the A
               ! subsystem to 0.
               f1 = iand(rdms(irdm)%B_masks(:,isym),walker_dets(:basis_length,idet))
               f2 = iand(rdms(irdm)%B_masks(:,isym),walker_dets(basis_length+1:total_basis_length,idet))

               ! Once this is done, check if the resulting bitstrings (which can
               ! only possibly have 1's in the B subsystem) are identical. If
               ! they are, then this psip contributes to the reduced density
               ! matrix for subsystem A. This is because we get the reduced
               ! density matrix for A by 'tracing out' over B, which in practice
               ! means only keeping matrix elements that are on the diagonal for
               ! subsystem B.
               if (sum(abs(f1-f2)) == 0_i0) then
                   ! Call a function which maps the subsystem A state to two RDM
                   ! bitstrings.
                   call decode_dm_bitstring(walker_dets(:,idet),irdm,isym)

                   if (calc_ground_rdm) then
                       ! The above routine actually maps to numbers between 0
                       ! and 2^rdms(1)%A_nsites-1, but the smallest and largest
                       ! reduced density matrix indices are one more than these,
                       ! so add one.
                       rdms(irdm)%end1 = rdms(irdm)%end1 + 1
                       rdms(irdm)%end2 = rdms(irdm)%end2 + 1
                       unweighted_walker_pop = walker_population(:,idet)*dmqmc_accumulated_probs(excitation%nexcit)
                       ! Note, when storing the entire RDM (as done here), the
                       ! maximum value of rdms(i)%rdm_basis_length is 1, so we
                       ! only consider this one element here.
                       reduced_density_matrix(rdms(irdm)%end1(1),rdms(irdm)%end2(1)) = &
                           reduced_density_matrix(rdms(irdm)%end1(1),rdms(irdm)%end2(1)) + unweighted_walker_pop(1)
                   end if

                   if (calc_inst_rdm) then
                      do ireplica = 1, sampling_size
                          if (abs(walker_pop(ireplica)) > 0) then
                              call create_spawned_particle_rdm(irdm, walker_pop(ireplica), &
                                      ireplica, rdm_spawn(irdm))
                          end if
                      end do
                   end if

               end if
           end do

       end do

    end subroutine update_reduced_density_matrix_heisenberg

    subroutine call_ground_rdm_procedures(beta_cycle)

        ! Wrapper for calling ground-state RDM procedures (*not*
        ! beta-dependent RDMs).

       ! In:
       !    beta_cycle: index of the beta loop being performed.

        use checking, only: check_allocate, check_deallocate
        use dmqmc_procedures, only: rdms
        use fciqmc_data, only: reduced_density_matrix
        use fciqmc_data, only: doing_von_neumann_entropy, doing_concurrence
        use fciqmc_data, only: output_rdm, rdm_unit, rdm_traces
        use parallel
        use utils, only: get_free_unit, append_ext, int_fmt

        integer, intent(in) :: beta_cycle
        real(p), allocatable :: old_rdm_elements(:)
        integer :: i, j, k, ierr, new_unit
        character(10) :: rdm_filename
        ! If in parallel then merge the reduced density matrix onto one
        ! processor.
#ifdef PARALLEL

        real(dp), allocatable :: dm(:,:)
        real(dp), allocatable :: dm_sum(:,:)
        integer :: num_eigv

        num_eigv = 2**rdms(1)%A_nsites

        allocate(dm(num_eigv,num_eigv), stat=ierr)
        call check_allocate('dm',num_eigv**2,ierr)
        allocate(dm_sum(num_eigv,num_eigv), stat=ierr)
        call check_allocate('dm_sum',num_eigv**2,ierr)

        dm = reduced_density_matrix
        call mpi_allreduce(dm, dm_sum, size(dm), MPI_REAL8, MPI_SUM, MPI_COMM_WORLD, ierr)
        reduced_density_matrix = dm_sum

        deallocate(dm)
        call check_deallocate('dm',ierr)
        deallocate(dm_sum)
        call check_deallocate('dm_sum',ierr)

#endif

        rdm_traces = 0.0_p

        if (parent) then
            ! Force the reduced density matrix to be symmetric by averaging the
            ! upper and lower triangles.
            do i = 1, ubound(reduced_density_matrix,1)
                do j = 1, i-1
                    reduced_density_matrix(i,j) = 0.5_p*(reduced_density_matrix(i,j) + reduced_density_matrix(j,i))
                    reduced_density_matrix(j,i) = reduced_density_matrix(i,j)
                end do
                ! Add current contribution to the trace.
                rdm_traces(1,1) = rdm_traces(1,1) + reduced_density_matrix(i,i)
            end do

            ! Call the routines to calculate the desired quantities.
            if (doing_von_neumann_entropy) call calculate_vn_entropy(rdm_traces(1,1))
            if (doing_concurrence) call calculate_concurrence()

            write (6,'(1x,a12,1X,f22.12)') "# RDM trace=", rdm_traces(1,1)

            if (output_rdm) then
                new_unit = get_free_unit()
                call append_ext('rdm', beta_cycle, rdm_filename)
                open(new_unit, file=trim(rdm_filename), status='replace')
                write(new_unit,'(a5,1x,es15.8)') "Trace", rdm_traces(1,1)
                do i = 1, ubound(reduced_density_matrix,1)
                    do j = i, ubound(reduced_density_matrix,1)
                        write(new_unit,'(a1,'//int_fmt(i,0)//',a1,'//int_fmt(j,0)//',a1,1x,es15.8)') &
                            "(",i,",",j,")", reduced_density_matrix(i,j)
                    end do
                end do
                close(new_unit)
            end if

        end if

    end subroutine call_ground_rdm_procedures

    subroutine calculate_vn_entropy(trace_rdm)

        ! Calculate the Von Neumann Entropy. Use lapack to calculate the
        ! eigenvalues {\lambda_j} of the reduced density matrix.
        ! Then VN Entropy S = -\sum_j\lambda_j\log_2{\lambda_j}.

        ! Need to paralellise for large subsystems and introduce test to check
        ! whether diagonalisation should be performed in serial or paralell.

        ! In:
        !    trace_rdm: The trace of the RDM being considered.

        use checking, only: check_allocate, check_deallocate
        use dmqmc_procedures, only: rdms
        use fciqmc_data, only: reduced_density_matrix

        real(p), intent(in) :: trace_rdm
        integer :: i, rdm_size
        integer :: info, ierr, lwork
        real(p), allocatable :: work(:)
        real(p), allocatable :: dm_tmp(:,:)
        real(p) :: eigv(2**rdms(1)%A_nsites)
        real(p) :: vn_entropy
        
        rdm_size = 2**rdms(1)%A_nsites
        vn_entropy = 0.0_p

        ! Find the optimal size of the workspace.
        allocate(work(1), stat=ierr)
        call check_allocate('work',1,ierr)
#ifdef SINGLE_PRECISION
        call ssyev('N', 'U', rdm_size, reduced_density_matrix, rdm_size, eigv, work, -1, info)
#else
        call dsyev('N', 'U', rdm_size, reduced_density_matrix, rdm_size, eigv, work, -1, info)
#endif

        lwork = nint(work(1))
        deallocate(work)
        call check_deallocate('work',ierr)

        ! Now perform the diagonalisation.
        allocate(work(lwork), stat=ierr)
        call check_allocate('work',lwork,ierr)

        ! The matrix input into the following diagonalisation routines will have
        ! their upper half (including the diagonal) destroyed. We might want
        ! reduced_desntiy_matrix later, so use some temporary space:
        allocate(dm_tmp(rdm_size,rdm_size), stat=ierr)
        call check_allocate('dm_tmp',rdm_size**2,ierr)
        dm_tmp = reduced_density_matrix

#ifdef SINGLE_PRECISION
        call ssyev('N', 'U', rdm_size, dm_tmp, rdm_size, eigv, work, lwork, info)
#else
        call dsyev('N', 'U', rdm_size, dm_tmp, rdm_size, eigv, work, lwork, info)
#endif
        write(6,'(a24)',advance='no') "Eigenvalues thrown away:"
        do i = 1, ubound(eigv,1)
            if (eigv(i) < 0.0_p) then
                write(6,'(es15.8,2x)',advance='no') eigv(i)/trace_rdm
                cycle
            end if
            vn_entropy = vn_entropy - eigv(i)*(log(eigv(i))/log(2.0_p))
        end do
        write(6,'()',advance='yes')
        write (6,'(1x,a36,1X,f22.9)') "# Unnormalised von Neumann entropy= ", vn_entropy

        deallocate(dm_tmp)
        call check_deallocate('dm_tmp',ierr)

    end subroutine calculate_vn_entropy
    
    subroutine calculate_concurrence()

        ! Calculate the concurrence of a qubit. For a reduced density matrix
        ! \rho, the concurrence,
        ! C =  max(0, \lamda_1 - \lambda_2 - \lambda_3 -\lambda_4)
        ! where \lambda_i are the eigenvalues of the matrix,
        ! R = \sqrt{\sqrt{\rho}\~{\rho}\sqrt{\rho}},
        ! and
        ! \~\rho = {\sigma_y \otimes \sigma_y} \rho^{\ast} {\sigma_y \otimes \sigma_y}. 
        ! \lambda_1 > ... > \lambda_4.

        ! This can be simplified to finding the square root of the eigenvalues
        ! \{\lambda_i\} of \rho\~{\rho} and in the case where \rho is a real,
        ! symmetric matrix then we can further simplify the problem to finding
        ! the eigenvalues of R = \rho \sigma_y \otimes \sigma_y.

        ! Below we have named {\sigma_y \otimes \sigma_y} flip_spin_matrix as in
        ! the literature.

        use checking, only: check_allocate, check_deallocate
        use fciqmc_data, only: reduced_density_matrix, flip_spin_matrix
        integer :: info, ierr, lwork
        real(p), allocatable :: work(:)
        real(p) :: reigv(4), ieigv(4)
        real(p) :: concurrence
        real(p) :: rdm_spin_flip(4,4), rdm_spin_flip_tmp(4,4), VL(4,4), VR(4,4)
        
        ! Make rdm_spin_flip_tmp because sgeev and dgeev delete input matrix.
        rdm_spin_flip_tmp = matmul(reduced_density_matrix, flip_spin_matrix)
        rdm_spin_flip = rdm_spin_flip_tmp
        
        ! Find the optimal size of the workspace.
        allocate(work(1), stat=ierr)
        call check_allocate('work',1,ierr)
#ifdef SINGLE_PRECISION
        call sgeev('N', 'N', 4, rdm_spin_flip_tmp, 4, reigv, ieigv, VL, 1, VR, 1, work, -1, info)
#else
        call dgeev('N', 'N', 4, rdm_spin_flip_tmp, 4, reigv, ieigv, VL, 1, VR, 1,  work, -1, info)
#endif
        lwork = nint(work(1))
        deallocate(work)
        call check_deallocate('work',ierr)

        ! Now perform the diagonalisation.
        allocate(work(lwork), stat=ierr)
        call check_allocate('work',lwork,ierr)
#ifdef SINGLE_PRECISION
        call sgeev('N', 'N', 4, rdm_spin_flip, 4, reigv, ieigv, VL, 1, VR, 1, work, lwork, info)
#else
        call dgeev('N', 'N', 4, rdm_spin_flip, 4, reigv, ieigv, VL, 1, VR, 1, work, lwork, info)
#endif
        ! Calculate the concurrence. Take abs of eigenvalues so that this is
        ! equivalant to sqauring and then square-rooting.
        concurrence = 2.0_p*maxval(abs(reigv)) - sum(abs(reigv)) 
        concurrence = max(0.0_p, concurrence)
        write (6,'(1x,a28,1X,f22.12)') "# Unnormalised concurrence= ", concurrence

    end subroutine calculate_concurrence
    
    subroutine calculate_rdm_traces(rdm_data, rdm_lists, traces)

        ! In:
        !    rdm_data: Array of rdm derived types, holding information about
        !        the various subsystems for which RDMs are being estimated.
        !    rdm_lists: Array of rdm_spawn_t derived types, which hold all of
        !        the RDM psips which belong to this processor.
        ! Out:
        !    r2: The calculated RDM traces.

        use dmqmc_procedures, only: rdm
        use excitations, only: get_excitation_level
        use spawn_data, only: spawn_t

        type(rdm), intent(in) :: rdm_data(:)
        type(spawn_t), intent(in) :: rdm_lists(:)
        real(p), intent(out) :: traces(:,:)
        integer :: irdm, i, rdm_bl
        integer, parameter :: thread_id = 0

        traces = 0.0_p 

        ! Loop over all RDMs being calculated.
        do irdm = 1, size(rdm_data)
            rdm_bl = rdm_data(irdm)%rdm_basis_length
            ! Loop over the total population of RDM psips on this processor.
            do i = 1, rdm_lists(irdm)%head(thread_id,0)
                ! If on the diagonal of the RDM...
                if (all( rdm_lists(irdm)%sdata(1:rdm_bl,i) == rdm_lists(irdm)%sdata(rdm_bl+1:2*rdm_bl,i))) then
                    traces(:,irdm) = traces(:,irdm) + &
                        real(rdm_lists(irdm)%sdata(rdm_lists(irdm)%bit_str_len+1:rdm_lists(irdm)%element_len,i),p)
                end if
            end do
        end do

    end subroutine calculate_rdm_traces

    subroutine calculate_rdm_renyi_2(rdm_data, rdm_lists, r2)

        ! Calculate the Renyi entropy (S_2) for all instantaneous RDMs being
        ! calculated.

        ! In:
        !    rdm_data: Array of rdm derived types, holding information about the
        !        various subsystems for which RDMs are being estimated.
        !    rdm_lists: Array of rdm_spawn_t derived types, which hold all of
        !        the RDM psips which belong to this processor.
        ! Out:
        !    r2: The calculated Renyi entropies (S_2).

        use dmqmc_procedures, only: rdm
        use excitations, only: get_excitation_level
        use fciqmc_data, only: dmqmc_accumulated_probs_old
        use spawn_data, only: spawn_t

        type(rdm), intent(in) :: rdm_data(:)
        type(spawn_t), intent(in) :: rdm_lists(:)
        real(p), intent(out) :: r2(:)
        integer :: i, irdm, excit_level, rdm_bl
        real(p) :: unweighted_pop_1, unweighted_pop_2
        integer, parameter :: thread_id = 0

        r2 = 0.0_p 

        ! Loop over all RDMs being calculated.
        do irdm = 1, size(rdm_data)
            rdm_bl = rdm_data(irdm)%rdm_basis_length
            ! Loop over the total population of RDM psips on this processor.
            do i = 1, rdm_lists(irdm)%head(thread_id,0)

                excit_level = get_excitation_level(rdm_lists(irdm)%sdata(1:rdm_bl,i),&
                    rdm_lists(irdm)%sdata(rdm_bl+1:2*rdm_bl,i))

                ! Renormalise the psip populations to correct for the importance
                ! sampling procedure used.
                unweighted_pop_1 = rdm_lists(irdm)%sdata(rdm_lists(irdm)%bit_str_len+1,i)*dmqmc_accumulated_probs_old(excit_level)
                unweighted_pop_2 = rdm_lists(irdm)%sdata(rdm_lists(irdm)%bit_str_len+2,i)*dmqmc_accumulated_probs_old(excit_level)

                ! As we only hold RDM elements above the diagonal, off-diagonal
                ! elements must be counted twice.
                if (excit_level == 0) then
                    r2(irdm) = r2(irdm) + unweighted_pop_1*unweighted_pop_2
                else
                    r2(irdm) = r2(irdm) + 2*unweighted_pop_1*unweighted_pop_2
                end if

            end do
        end do

    end subroutine calculate_rdm_renyi_2

end module dmqmc_estimators<|MERGE_RESOLUTION|>--- conflicted
+++ resolved
@@ -331,28 +331,16 @@
        integer :: bit_element1, bit_position1, bit_element2, bit_position2
        real(p) :: sum_H1_H2, J_coupling_squared
 
-<<<<<<< HEAD
        sum_H1_H2 = 0.0_p
-       J_coupling_squared = sys%heisenberg%J**2
+       J_coupling_squared = sys%heisenberg%J**2/16
 
        if (excitation%nexcit == 0) then
            ! If there are 0 excitations then either nothing happens twice, or we
            ! flip the same pair of spins twice. The Hamiltonian element for doing
            ! nothing is just the diagonal element. For each possible pairs of
-           ! spins which can be flipped, there is a mtarix element of -2*J, so
+           ! spins which can be flipped, there is a mtarix element of -J/2, so
            ! we just need to count the number of such pairs, which can be found 
            ! simply from the diagonal element.
-=======
-       sum_H1_H2 = 0
-       J_coupling_squared = sys%heisenberg%J**2/16
-
-       if (excitation%nexcit == 0) then
-           ! If there are 0 excitations then either nothing happens twice, or we
-           ! flip the same pair of spins twice. The Hamiltonian element for doing nothing
-           ! is just the diagonal element. For each possible pairs of spins which can be
-           ! flipped, there is a mtarix element of -J/2, so we just need to count
-           ! the number of such pairs, which can be found simply from the diagonal element.
->>>>>>> 247a4e7c
 
            sum_H1_H2 = (walker_data(1,idet)+H00)**2
            associate(sh=>sys%heisenberg)
