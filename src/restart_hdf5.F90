--- conflicted
+++ resolved
@@ -556,11 +556,7 @@
             use hdf5_helper, only: hdf5_kinds_t, hdf5_read, dtype_equal, dset_shape, hdf5_path, hdf5_file_close
             use restart_utils, only: convert_dets, convert_ref, convert_pops, change_pop_scaling, change_nbasis
             use calc, only: calc_type, exact_diag, lanczos_diag, mc_hilbert_space
-<<<<<<< HEAD
             use parallel
-=======
-            use parallel, only: nprocs, parent
->>>>>>> c1c9462d
 #endif
             use errors, only: stop_all, warning
             use const
