--- conflicted
+++ resolved
@@ -254,12 +254,8 @@
 
         use basis, only: total_basis_length
 
-<<<<<<< HEAD
-        integer :: islot, k, pop_sign
-        integer, parameter :: thread_id = 0
-=======
         integer :: islot, ipart, k, pop_sign, events(spawned_pop:spawned_hf_pop), initiator_pop(spawned_pop:spawned_hf_pop)
->>>>>>> f5d48bb8
+        integer, parameter :: thread_id = 0
 
         ! islot is the current element in the spawned walkers lists.
         islot = 1
@@ -281,34 +277,8 @@
             end do
             compress: do
                 k = k + 1
-<<<<<<< HEAD
-                if (k > spawning_head(thread_id,0)) exit self_annihilate
-                if (all(spawned_walkers(:total_basis_length,k) == spawned_walkers(:total_basis_length,islot))) then
-                    ! Update the parent flag.
-                    ! Note we ignore the possibility of multiple spawning events
-                    ! onto the same unoccupied determinant.  Such events become
-                    ! vanishingly unlikely with the size of the determinant
-                    ! space (according to Ali at least!).
-                    pop_sign = spawned_walkers(spawned_pop,islot)*spawned_walkers(spawned_pop,k)
-                    if (pop_sign > 0) then
-                        ! Sign coherent event.
-                        ! Set parent_flag to 2 (indicating multiple
-                        ! sign-coherent spawning events).
-                        spawned_walkers(spawned_parent,islot) = 2
-                    else
-                        ! Keep the parent_flag of the largest spawning event.
-                        if (spawned_walkers(spawned_pop,k) > spawned_walkers(spawned_pop,islot)) then
-                            spawned_walkers(spawned_parent,islot) = spawned_walkers(spawned_parent,k)
-                        end if
-                    end if
-                    ! Add the populations of the subsequent identical walkers.
-                    spawned_walkers(spawned_pop,islot) = &
-                                   spawned_walkers(spawned_pop,islot) + spawned_walkers(spawned_pop,k)
-                else
-=======
-                if (k > spawning_head(0) &
+                if (k > spawning_head(thread_id,0) &
                  .or. any(spawned_walkers(:total_basis_length,k) /= spawned_walkers(:total_basis_length,islot))) then
->>>>>>> f5d48bb8
                     ! Found the next unique spawned walker.
                     ! Set the overall parent flag of the population on the
                     ! current determinant and move on.
@@ -365,11 +335,7 @@
                 end if
             end do compress
             ! All done?
-<<<<<<< HEAD
-            if (islot == spawning_head(thread_id,0)) exit self_annihilate
-=======
-            if (islot == spawning_head(0) .or. k > spawning_head(0)) exit self_annihilate
->>>>>>> f5d48bb8
+            if (islot == spawning_head(thread_id,0) .or. k > spawning_head(thread_id,0)) exit self_annihilate
             ! go to the next slot if the current determinant wasn't completed
             ! annihilated.
             if (any(spawned_walkers(spawned_pop:spawned_hf_pop,islot) /= 0)) islot = islot + 1
@@ -443,12 +409,8 @@
 
         integer :: i, ipart, pos, k, nannihilate, istart, iend, old_pop(sampling_size)
         integer(i0) :: f(total_basis_length)
-<<<<<<< HEAD
-        logical :: hit
-        integer, parameter :: thread_id = 0
-=======
         logical :: hit, discard
->>>>>>> f5d48bb8
+        integer, parameter :: thread_id = 0
 
         nannihilate = 0
         istart = 1
