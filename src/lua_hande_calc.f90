--- conflicted
+++ resolved
@@ -1197,11 +1197,8 @@
         !     full_non_composite = true/false,
         !     linked = true/false,
         !     vary_shift_reference = true/false,
-<<<<<<< HEAD
-        !     quasi_newton = true/false,
-=======
         !     density_matrices = true/false,
->>>>>>> a24c7d19
+        !     density_matrix_file = filename,
         ! }
 
         ! In/Out:
