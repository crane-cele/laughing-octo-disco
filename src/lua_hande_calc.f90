--- conflicted
+++ resolved
@@ -1530,10 +1530,7 @@
         character(23), dimension(:), allocatable :: secondary_ref_keys
         character(28), dimension(:), allocatable :: keys_concat
         character(10) :: str
-<<<<<<< HEAD
         logical :: secref_exist
-=======
->>>>>>> f340a8da
 
         if (aot_exists(lua_state, opts, 'ccmc')) then
 
