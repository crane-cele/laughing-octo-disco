--- conflicted
+++ resolved
@@ -600,18 +600,13 @@
 
 #ifdef PARALLEL
         if (present(rep_comm)) then
-<<<<<<< HEAD
             ! The output in non-blocking comms is delayed one report loop, so initialise
             ! the send here.
             ! For simplicity, hook into the normal estimator communications, which normalises
             ! by the number of MC cycles in a report loop (hence need to rescale to fake it).
             D0_population = D0_population*ncycles
             proj_energy = proj_energy*ncycles
-            call local_energy_estimators(rep_comm%rep_info, spawn_elsewhere)
-=======
-            D0_population = D0_population_cycle*ncycles
             call local_energy_estimators(rep_comm%rep_info, spawn_elsewhere=spawn_elsewhere)
->>>>>>> 0d05c21b
             call update_energy_estimators_send(rep_comm)
         else
             call mpi_allreduce(proj_energy, proj_energy_sum, sampling_size, mpi_preal, MPI_SUM, MPI_COMM_WORLD, ierr)
