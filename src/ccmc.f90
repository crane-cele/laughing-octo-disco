--- conflicted
+++ resolved
@@ -381,13 +381,8 @@
         character(36) :: uuid_restart
         type(ex_lvl_dist_t) :: ex_lvl_dist
 
-<<<<<<< HEAD
-        real :: t1, t2
         integer(i0) :: count_discard
-=======
         integer(p) :: t1, t2, count_rate, count_max
->>>>>>> 9f7b5cd0
-
         logical :: update_tau, error
 
         logical :: seen_D0, regenerate_info
