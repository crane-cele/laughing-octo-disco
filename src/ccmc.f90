--- conflicted
+++ resolved
@@ -308,13 +308,8 @@
                                 decode_det
         use determinant_data, only: det_info_t
         use excitations, only: excit_t, get_excitation_level, get_excitation
-<<<<<<< HEAD
         use qmc_io, only: write_qmc_report, write_qmc_report_header, write_qmc_var
-        use qmc, only: init_qmc, init_secondary_reference
-=======
-        use qmc_io, only: write_qmc_report, write_qmc_report_header
         use qmc, only: init_qmc, init_secondary_references
->>>>>>> e2030743
         use qmc_common, only: initial_qmc_status, initial_cc_projected_energy, load_balancing_report, init_report_loop, &
                               init_mc_cycle, end_report_loop, end_mc_cycle, redistribute_particles, rescale_tau
         use proc_pointers
@@ -1417,14 +1412,9 @@
 
         if (nspawned /= 0_int_p) call create_spawned_particle_ccmc(sys, qs%ref, contrib%cdet, connection, &
                                             nspawned, 1, contrib%cluster%excitation_level, &
-<<<<<<< HEAD
                                             ccmc_in%even_selection, fexcit, qs%spawn_store%spawn, bloom_stats, &
                                             ccmc_in%trot)
         if (nspawned_im /= 0_int_p) call create_spawned_particle_ccmc(sys, qs%ref, contrib%cdet, connection,&
-=======
-                                            ccmc_in%even_selection, fexcit, qs%spawn_store%spawn, bloom_stats)
-        if (nspawned_im /= 0_int_p) call create_spawned_particle_ccmc(sys%basis, qs%ref, contrib%cdet, connection, &
->>>>>>> e2030743
                                             nspawned_im, 2, contrib%cluster%excitation_level, &
                                             ccmc_in%even_selection, fexcit, qs%spawn_store%spawn, bloom_stats, &
                                             ccmc_in%trot)
