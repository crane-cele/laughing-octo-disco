--- conflicted
+++ resolved
@@ -719,21 +719,6 @@
                 !$omp shared(rng, cumulative_abs_real_pops, tot_abs_real_pop,  &
                 !$omp        max_cluster_size, contrib, D0_normalisation, D0_pos, rdm,    &
                 !$omp        qs, sys, bloom_stats, min_cluster_size, ref_det,             &
-<<<<<<< HEAD
-                !$omp        selection_data,      &
-                !$omp        ex_lvl_dist, &
-                !$omp        ccmc_in, nprocs, ms_stats, ps_stats, qmc_in, load_bal_in, &
-                !$omp        ndeath_nc,   &
-                !$omp        nparticles_change, logging_info) &
-                !$omp reduction(+:D0_population_cycle,proj_energy_cycle,nattempts_spawn,ndeath)
-                it = get_thread_id()
-                iexcip_pos = 0
-                seen_D0 = .false.
-
-                !$omp do schedule(dynamic,200) 
-                do iattempt = 1, selection_data%nsingle_excitors
-                    !if (iattempt <= selection_data%nsingle_excitors) then
-=======
                 !$omp        selection_data, ex_lvl_dist, ccmc_in, nprocs, ms_stats, &
                 !$omp        ps_stats, qmc_in, load_bal_in, logging_info) &
                 !$omp reduction(+:D0_population_cycle,proj_energy_cycle,nattempts_spawn,ndeath,nparticles_change,ndeath_nc)
@@ -747,7 +732,6 @@
                 !$omp do schedule(dynamic,200) 
                 do iattempt = 1, selection_data%nsingle_excitors + selection_data%nstochastic_clusters
                     if (iattempt <= selection_data%nsingle_excitors) then
->>>>>>> fa37f95d
                         ! As noncomposite clusters can't be above truncation level or linked-only all can accumulate +
                         ! propagate. Only need to check not selecting the reference as we treat it separately.
                         if (iattempt /= D0_pos) then
@@ -769,17 +753,8 @@
                         end if
 
                     ! For OpenMP scalability, have this test inside a single loop rather
-<<<<<<< HEAD
-                    ! than attempt to parallelise over three separate loops.
-                end do
-                !$omp end do
-                !$omp do schedule(dynamic,200) 
-                do iattempt = 1, selection_data%nstochastic_clusters
-                    !else if (iattempt <= selection_data%nsingle_excitors + selection_data%nstochastic_clusters) then
-=======
                     ! than attempt to parallelise over two separate loops.
                     else
->>>>>>> fa37f95d
                         if (ccmc_in%even_selection) then
                             call select_cluster_truncated(rng(it), sys, qs%psip_list, qs%ref%f0, &
                                                         ccmc_in%linked, selection_data%nstochastic_clusters, D0_normalisation, &
@@ -808,38 +783,6 @@
                                                                 ccmc_in, logging_info, ms_stats(it), bloom_stats, &
                                                                 contrib(it), nattempts_spawn, ndeath, ps_stats(it))
                         end if
-<<<<<<< HEAD
-                    end do
-                !$omp end do
-                !$omp do schedule(dynamic,200) 
-                do iattempt = 1, selection_data%nD0_select
-                    !else
-                        ! We just select the empty cluster.
-                        ! As in the original algorithm, allow this to happen on
-                        ! each processor and hence scale the selection
-                        ! probability by nprocs.  See comments in select_cluster
-                        ! for more details.
-                        if (.not. seen_D0) then
-                            ! This is the first time this thread is spawning from D0, so it
-                            ! needs to be converted into a det_info_t object for the excitation
-                            ! generators. On subsequent calls, cdet does not need to change.
-                            seen_D0 = .true.
-                            call create_null_cluster(sys, qs%ref%f0, nprocs*real(selection_data%nD0_select,p), D0_normalisation, &
-                                                     qmc_in%initiator_pop, contrib(it)%cdet, contrib(it)%cluster, qs%excit_gen_data)
-                        end if
-
-                        if (qs%propagator%quasi_newton) contrib(it)%cdet%fock_sum = &
-                                        sum_fock_values_occ_list(sys, qs%propagator%sp_fock, contrib(it)%cdet%occ_list) &
-                                        - qs%ref%fock_sum
-
-                        call do_ccmc_accumulation(sys, qs, contrib(it)%cdet, contrib(it)%cluster, logging_info, &
-                                                D0_population_cycle, proj_energy_cycle, ccmc_in, ref_det, rdm, selection_data)
-                        nattempts_spawn = nattempts_spawn + 1
-                       
-                        call perform_ccmc_spawning_attempt(rng(it), sys, qs, ccmc_in, logging_info, bloom_stats, &
-                                contrib(it), 1, ps_stats(it))
-                    !end if
-=======
                     end if
                 end do
                 !$omp end do
@@ -874,7 +817,6 @@
                    
                     call perform_ccmc_spawning_attempt(rng(it), sys, qs, ccmc_in, logging_info, bloom_stats, &
                             contrib(it), 1, ps_stats(it))
->>>>>>> fa37f95d
                 end do
                 !$omp end do
 
@@ -1213,19 +1155,11 @@
         nattempts_spawn_tot = nattempts_spawn_tot + nspawnings_cluster
         if (qs%multiref) then
             if (multiref_check_ex_level(sys, contrib, qs, 2)) then
-<<<<<<< HEAD
                     attempt_death = multiref_check_ex_level(sys, contrib, qs, 0)
-                        call do_spawning_death(rng, sys, qs, ccmc_in, &
-                                         logging_info, bloom_stats, contrib, &
+                    call do_spawning_death(rng, sys, qs, ccmc_in, &
+                                        logging_info, bloom_stats, contrib, &
                                          ndeath, ps_stat, nspawnings_cluster, &
                                          attempt_death, uccmc_in)
-=======
-                attempt_death = multiref_check_ex_level(sys, contrib, qs, 0)
-                call do_spawning_death(rng, sys, qs, ccmc_in, &
-                                       logging_info, bloom_stats, contrib, &
-                                       ndeath, ps_stat, nspawnings_cluster, &
-                                       attempt_death)
->>>>>>> fa37f95d
             end if
         else
             attempt_death = (contrib%cluster%excitation_level <= qs%ref%ex_level) 
