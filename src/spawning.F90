module spawning

! Module for procedures involved in the spawning step of the FCIQMC algorithm.

! We wish to spawn with probability
!   tau |H_ij|,
! where tau is the timestep of the simulation.
! The probability of doing something is the probability of selecting to attempt
! to do it multiplied by the probability of actually doing it, hence:
!   p_spawn = p_select tau*|H_ij|/p_gen
! and p_select = p_gen for normalised probabilities.
! p_select is included intrinsically in the algorithm, as we choose a random
! determinant, j, that is connected to the i-th determinant and attempt to spawn
! from a particle on i-th determinant onto the j-th determinant.
! Thus we compare to the probability tau*|H_ij|/p_gen in order to determine
! whether the spawning attempt is successful.

! This is just for top-level spawning routines and utility functions.  The
! actual work of generating a random excitation is done in the system-specific
! excit_gen_* modules.

! TODO: profile to discover how much time is spent obtaining the correct sign of
! a matrix element (i.e. find_permutation_* routines).  These can be avoided
! unless the spawning event is successful as we only need the correct sign of
! the matrix element if offspring are produced.

use const
implicit none

contains

!--- Spawning wrappers ---

    subroutine spawn_standard(rng, sys, spawn_cutoff, real_factor, cdet, parent_sign, gen_excit_ptr, nspawn, connection)

        ! Attempt to spawn a new particle on a connected determinant.

        ! This is just a thin wrapper around a system-specific excitation
        ! generator and a utility function.

        ! In/Out:
        !    rng: random number generator.
        ! In:
        !    sys: system being studied.
        !    spawn_cutoff: The size of the minimum spawning event allowed, in
        !        the encoded representation. Events smaller than this will be
        !        stochastically rounded up to this value or down to zero.
        !    real_factor: The factor by which populations are multiplied to
        !        enable non-integer populations.
        !    cdet: info on the current determinant (cdet) that we will spawn
        !        from.
        !    parent_sign: sign of the population on the parent determinant (i.e.
        !        either a positive or negative integer).
        !    gen_excit_ptr: procedure pointer to excitation generators.
        !        gen_excit_ptr%full *must* be set to a procedure which generates
        !        a complete excitation.
        ! Out:
        !    nspawn: number of particles spawned, in the encoded representation.
        !        0 indicates the spawning attempt was unsuccessful.
        !    connection: excitation connection between the current determinant
        !        and the child determinant, on which progeny are spawned.

        use determinants, only: det_info_t
        use excitations, only: excit
        use system, only: sys_t
        use proc_pointers, only: gen_excit_ptr_t
        use dSFMT_interface, only: dSFMT_t

        type(dSFMT_t), intent(inout) :: rng
        type(sys_t), intent(in) :: sys
        integer(int_p), intent(in) :: spawn_cutoff
        integer(int_p), intent(in) :: real_factor
        type(det_info_t), intent(in) :: cdet
        integer(int_p), intent(in) :: parent_sign
        type(gen_excit_ptr_t), intent(in) :: gen_excit_ptr
        integer(int_p), intent(out) :: nspawn
        type(excit), intent(out) :: connection

        real(p) :: pgen, hmatel

        ! 1. Generate random excitation.
        call gen_excit_ptr%full(rng, sys, cdet, pgen, connection, hmatel)

        ! 2. Attempt spawning.
        nspawn = attempt_to_spawn(rng, spawn_cutoff, real_factor, hmatel, pgen, parent_sign)

    end subroutine spawn_standard

    subroutine spawn_importance_sampling(rng, sys, spawn_cutoff, real_factor, cdet, parent_sign, gen_excit_ptr, nspawn, connection)

        ! Attempt to spawn a new particle on a connected determinant.

        ! This subroutine applies a transformation to the Hamiltonian to achieve
        ! importance sampling of the stochastic process.

        ! This is just a thin wrapper around a system-specific excitation
        ! generator, trial-function specific transformation routine and
        ! a utility function.

        ! In/Out:
        !    rng: random number generator.
        ! In:
        !    sys: system being studied.
        !    spawn_cutoff: The size of the minimum spawning event allowed, in
        !        the encoded representation. Events smaller than this will be
        !        stochastically rounded up to this value or down to zero.
        !    real_factor: The factor by which populations are multiplied to
        !        enable non-integer populations.
        !    cdet: info on the current determinant (cdet) that we will spawn
        !        from.
        !    parent_sign: sign of the population on the parent determinant (i.e.
        !        either a positive or negative integer).
        !    gen_excit_ptr: procedure pointer to excitation generators.
        !        gen_excit_ptr%full *must* be set to a procedure which generates
        !        a complete excitation.
        ! Out:
        !    nspawn: number of particles spawned, in the encoded representation.
        !        0 indicates the spawning attempt was unsuccessful.
        !    connection: excitation connection between the current determinant
        !        and the child determinant, on which progeny are spawned.

        use determinants, only: det_info_t
        use system, only: sys_t
        use excitations, only: excit
        use proc_pointers, only: gen_excit_ptr_t
        use dSFMT_interface, only: dSFMT_t

        type(dSFMT_t), intent(inout) :: rng
        type(sys_t), intent(in) :: sys
        integer(int_p), intent(in) :: spawn_cutoff
        integer(int_p), intent(in) :: real_factor
        type(det_info_t), intent(in) :: cdet
        integer(int_p), intent(in) :: parent_sign
        type(gen_excit_ptr_t), intent(in) :: gen_excit_ptr
        integer(int_p), intent(out) :: nspawn
        type(excit), intent(out) :: connection

        real(p) :: pgen, hmatel

        ! 1. Generate random excitation.
        call gen_excit_ptr%full(rng, sys, cdet, pgen, connection, hmatel)

        ! 2. Transform Hamiltonian matrix element by trial function.
        call gen_excit_ptr%trial_fn(sys, cdet, connection, hmatel)

        ! 3. Attempt spawning.
        nspawn = attempt_to_spawn(rng, spawn_cutoff, real_factor, hmatel, pgen, parent_sign)

    end subroutine spawn_importance_sampling

    subroutine spawn_lattice_split_gen(rng, sys, spawn_cutoff, real_factor, cdet, parent_sign, gen_excit_ptr, nspawn, connection)

        ! Attempt to spawn a new particle on a connected determinant.

        ! This is just a thin wrapper around a system-specific excitation
        ! generator and a utility function.

        ! This subroutine applies a transformation to the Hamiltonian to achieve
        ! importance sampling of the stochastic process.

        ! For lattice models (principally the Hubbard model; the savings for the
        ! Heisenberg model are minimal) one can make a useful optimisation, as
        ! determining |H_ij| is fast (indeed, constant if non-zero) and does not
        ! require full knowledge of the excitation.  As only a small fraction of
        ! spawning events are successful, it is faster to not do any unnecessary
        ! work and test whether the spawning event is successful before
        ! finalising the excitation.

        ! In/Out:
        !    rng: random number generator.
        ! In:
        !    sys: system being studied.
        !    spawn_cutoff: The size of the minimum spawning event allowed, in
        !        the encoded representation. Events smaller than this will be
        !        stochastically rounded up to this value or down to zero.
        !    real_factor: The factor by which populations are multiplied to
        !        enable non-integer populations.
        !    cdet: info on the current determinant (cdet) that we will spawn
        !        from.
        !    parent_sign: sign of the population on the parent determinant (i.e.
        !        either a positive or negative integer).
        !    gen_excit_ptr: procedure pointer to excitation generators.
        !        gen_excit_ptr%init and gen_excit_ptr%finalise *must* be set to
        !        a pair of procedures which generate a complete excitation.
        !        gen_excit_ptr%init must return (at least) the connecting matrix
        !        element and gen_excit_ptr%finalise must fill in the rest of the
        !        information about the excitation.
        ! Out:
        !    nspawn: number of particles spawned, in the encoded representation.
        !        0 indicates the spawning attempt was unsuccessful.
        !    connection: excitation connection between the current determinant
        !        and the child determinant, on which progeny are spawned.

        use determinants, only: det_info_t
        use system, only: sys_t
        use excitations, only: excit
        use fciqmc_data, only: tau
        use proc_pointers, only: gen_excit_ptr_t
        use dSFMT_interface, only: dSFMT_t

        type(dSFMT_t), intent(inout) :: rng
        type(sys_t), intent(in) :: sys
        integer(int_p), intent(in) :: spawn_cutoff
        integer(int_p), intent(in) :: real_factor
        type(det_info_t), intent(in) :: cdet
        integer(int_p), intent(in) :: parent_sign
        type(gen_excit_ptr_t), intent(in) :: gen_excit_ptr
        integer(int_p), intent(out) :: nspawn
        type(excit), intent(out) :: connection

        real(p) :: pgen, abs_hmatel, hmatel

        ! 1. Generate enough of a random excitation to determinant the
        ! generation probability and |H_ij|.
        call gen_excit_ptr%init(rng, sys, cdet, pgen, connection, abs_hmatel)

        ! 2. Attempt spawning.
        nspawn = nspawn_from_prob(rng, spawn_cutoff, real_factor, tau*abs_hmatel/pgen)

        if (nspawn /= 0_int_p) then

            ! 3. Complete excitation and find sign of connecting matrix element.
            call gen_excit_ptr%finalise(rng, sys, cdet, connection, hmatel)

            ! 4. Find sign of offspring.
            call set_child_sign(hmatel, parent_sign, nspawn)

        end if

    end subroutine spawn_lattice_split_gen

    subroutine spawn_lattice_split_gen_importance_sampling(rng, sys, spawn_cutoff, real_factor, cdet, parent_sign, &
                                                           gen_excit_ptr, nspawn, connection)

        ! Attempt to spawn a new particle on a connected determinant.

        ! This is just a thin wrapper around a system-specific excitation
        ! generator and a utility function.

        ! For lattice models (principally the Hubbard model; the savings for the
        ! Heisenberg model are minimal) one can make a useful optimisation, as
        ! determining |H_ij| is fast (indeed, constant if non-zero) and does not
        ! require full knowledge of the excitation.  As only a small fraction of
        ! spawning events are successful, it is faster to not do any unnecessary
        ! work and test whether the spawning event is successful before
        ! finalising the excitation.

        ! In/Out:
        !    rng: random number generator.
        ! In:
        !    sys: system being studied.
        !    spawn_cutoff: The size of the minimum spawning event allowed, in
        !        the encoded representation. Events smaller than this will be
        !        stochastically rounded up to this value or down to zero.
        !    real_factor: The factor by which populations are multiplied to
        !        enable non-integer populations.
        !    cdet: info on the current determinant (cdet) that we will spawn
        !        from.
        !    parent_sign: sign of the population on the parent determinant (i.e.
        !        either a positive or negative integer).
        !    gen_excit_ptr: procedure pointer to excitation generators.
        !        gen_excit_ptr%init and gen_excit_ptr%finalise *must* be set to
        !        a pair of procedures which generate a complete excitation.
        !        gen_excit_ptr%init must return (at least) the connecting matrix
        !        element and gen_excit_ptr%finalise must fill in the rest of the
        !        information about the excitation.
        ! Out:
        !    nspawn: number of particles spawned, in the encoded representation.
        !        0 indicates the spawning attempt was unsuccessful.
        !    connection: excitation connection between the current determinant
        !        and the child determinant, on which progeny are spawned.

        use determinants, only: det_info_t
        use system, only: sys_t
        use excitations, only: excit
        use fciqmc_data, only: tau
        use proc_pointers, only: gen_excit_ptr_t
        use dSFMT_interface, only: dSFMT_t

        type(dSFMT_t), intent(inout) :: rng
        type(sys_t), intent(in) :: sys
        integer(int_p), intent(in) :: spawn_cutoff
        integer(int_p), intent(in) :: real_factor
        type(det_info_t), intent(in) :: cdet
        integer(int_p), intent(in) :: parent_sign
        type(gen_excit_ptr_t), intent(in) :: gen_excit_ptr
        integer(int_p), intent(out) :: nspawn
        type(excit), intent(out) :: connection

        real(p) :: pgen, tilde_hmatel, hmatel

        ! 1. Generate enough of a random excitation to determinant the
        ! generation probability and |H_ij|.
        call gen_excit_ptr%init(rng, sys, cdet, pgen, connection, tilde_hmatel)

        ! 2. Transform Hamiltonian matrix element by trial function.
        call gen_excit_ptr%trial_fn(sys, cdet, connection, tilde_hmatel)

        ! 3. Attempt spawning.
        nspawn = nspawn_from_prob(rng, spawn_cutoff, real_factor, tau*abs(tilde_hmatel)/pgen)

        if (nspawn /= 0_int_p) then

            ! 4. Complete excitation and find sign of connecting matrix element.
            ! *NOTE*: this returns the original matrix element and *not* the
            ! matrix element after the trial function transformation.
            call gen_excit_ptr%finalise(rng, sys, cdet, connection, hmatel)

            ! 5. Find sign of offspring.
            ! Note that we don't care about the value of H_ij at this step, only
            ! the sign.
            call set_child_sign(tilde_hmatel*hmatel, parent_sign, nspawn)

        end if

    end subroutine spawn_lattice_split_gen_importance_sampling

    subroutine spawn_null(rng, sys, spawn_cutoff, real_factor, cdet, parent_sign, gen_excit_ptr, nspawn, connection)

        ! This is a null spawning routine for use with operators which are
        ! diagonal in the basis and hence only have a cloning step in the
        ! Hellmann-Feynman sampling.  It does *nothing*.

        ! In/Out:
        !    rng: random number generator.
        ! In:
        !    sys: system being studied.
        !    spawn_cutoff: The size of the minimum spawning event allowed, in
        !        the encoded representation. Events smaller than this will be
        !        stochastically rounded up to this value or down to zero.
        !    real_factor: The factor by which populations are multiplied to
        !        enable non-integer populations.
        !    cdet: info on the current determinant (cdet) that we will spawn
        !        from (or not, in this case!).
        !    parent_sign: sign of the population on the parent determinant (i.e.
        !        either a positive or negative integer).
        !    gen_excit_ptr: procedure pointer to excitation generators.
        ! Out:
        !    nspawn: number of particles spawned, in the encoded representation.
        !        0 indicates the spawning attempt was unsuccessful.
        !    connection: excitation connection between the current determinant
        !        and the child determinant, on which progeny are spawned.

        use determinants, only: det_info_t
        use system, only: sys_t
        use excitations, only: excit
        use proc_pointers, only: gen_excit_ptr_t
        use dSFMT_interface, only: dSFMT_t

        type(dSFMT_t), intent(inout) :: rng
        type(sys_t), intent(in) :: sys
        integer(int_p), intent(in) :: spawn_cutoff
        integer(int_p), intent(in) :: real_factor
        type(det_info_t), intent(in) :: cdet
        integer(int_p), intent(in) :: parent_sign
        type(gen_excit_ptr_t), intent(in) :: gen_excit_ptr
        integer(int_p), intent(out) :: nspawn
        type(excit), intent(out) :: connection

        ! Just some null operations to avoid -Wall -Werror causing errors.
        connection%nexcit = huge(0)

        ! Return nspawn = 0 as we don't want to do any spawning.
        nspawn = 0_int_p

    end subroutine spawn_null

!--- Attempt spawning based upon random excitation ---

    function nspawn_from_prob(rng, spawn_cutoff, real_factor, probability) result(nspawn)

        ! Generate the number spawned from a probability. If probability is greater than
        ! zero, then number spawned = int(probability) + stochastic{0,1}
        ! where the latter half of the RHS is a stochastic spawning from the remainder
        !
        ! In:
        !    spawn_cutoff: The size of the minimum spawning event allowed, in
        !        the encoded representation. Events smaller than this will be
        !        stochastically rounded up to this value or down to zero.
        !    real_factor: The factor by which populations are multiplied to
        !        enable non-integer populations.
        !    probability: the spawning probability
        ! In/Out:
        !    rng: random number generator.
        !
        ! Returns:
        !    number_spawned: the number spawned from this probability

        use dSFMT_interface, only: dSFMT_t, get_rand_close_open

        implicit none
        real(p), intent(in) :: probability
        type(dSFMT_t), intent(inout) :: rng
        integer(int_p), intent(in) :: spawn_cutoff
        integer(int_p), intent(in) :: real_factor
        integer(int_s) :: nspawn
        real(p) :: pspawn

        ! 'Encode' the spawning probability by multiplying by 2^(real_bit_shift).
        ! We then stochastically round this probability either up or down to
        ! the nearest integers. This allows a resolution of 2^(-real_spawning)
        ! when we later divide this factor back out. (See comments for
        ! walker_population).
        pspawn = probability*real_factor

        if (abs(pspawn) < spawn_cutoff) then

            ! If the spawning amplitude is below the minimum spawning event
            ! allowed, stochastically round it either down to zero or up
            ! to the cutoff.
            if (pspawn > get_rand_close_open(rng)*spawn_cutoff) then
                nspawn = spawn_cutoff
            else
                nspawn = 0_int_p
            end if

        else

            ! Need to take into account the possibilty of a spawning attempt
            ! producing multiple offspring...
            ! If pspawn is > 1, then we spawn floor(pspawn) as a minimum and
            ! then spawn a particle with probability pspawn-floor(pspawn).
            nspawn = int(pspawn, int_p)
            pspawn = pspawn - nspawn

            if (pspawn > get_rand_close_open(rng)) nspawn = nspawn + 1_int_p

        end if

    end function nspawn_from_prob

    subroutine set_child_sign(hmatel, parent_sign, nspawn)

        ! Set the sign of the child walkers based upon the sign of the
        ! Hamiltonian matrix element connecting the parent determinant to the
        ! child determinant.
        !
        ! In:
        !    hmatel: < D | H | D' >, the Hamiltonian matrix element between a
        !        determinant and a connected determinant.
        !    parent_sign: sign of the population on the parent determinant (i.e.
        !        either a positive or negative integer).
        ! In/Out:
        !    nspawn: On input, the unsigned population of child walkers spawned
        !    from |D> to |D'>.  On output, the *signed* population of child
        !    walkers produced by this spawning attempt.

        real(p), intent(in) :: hmatel
        integer(int_p), intent(in) :: parent_sign
        integer(int_p), intent(inout) :: nspawn

        ! If H_ij is positive, then the spawned walker is of opposite
        ! sign to the parent, otherwise the spawned walkers if of the same
        ! sign as the parent.
        if (hmatel > 0.0_p) then
            nspawn = -sign(nspawn, parent_sign)
        else
            nspawn = sign(nspawn, parent_sign)
        end if

    end subroutine set_child_sign

    function attempt_to_spawn(rng, spawn_cutoff, real_factor, hmatel, pgen, parent_sign) result(nspawn)

        ! In:
        !    spawn_cutoff: The size of the minimum spawning event allowed, in
        !        the encoded representation. Events smaller than this will be
        !        stochastically rounded up to this value or down to zero.
        !    real_factor: The factor by which populations are multiplied to
        !        enable non-integer populations.
        !    hmatel: Hamiltonian matrix element connecting a determinant and an
        !    excitation of that determinant.
        !    pgen: probability of generating the excitation.
        !    parent_sign: sign of the population on the parent determinant (i.e.
        !        either a positive or negative integer).
        ! In/Out:
        !    rng: random number generator.
        ! Returns:
        !    number of particles spawned.  0 indicates the spawning attempt was
        !    unsuccessful.

        use dSFMT_interface, only: dSFMT_t, get_rand_close_open
        use fciqmc_data, only: tau

        integer(int_p) :: nspawn

        real(p), intent(in) :: pgen, hmatel
        integer(int_p), intent(in) :: parent_sign
        type(dSFMT_t), intent(inout) :: rng
        integer(int_p), intent(in) :: spawn_cutoff
        integer(int_p), intent(in) :: real_factor
        real(p) :: pspawn

        ! Calculate probability spawning is successful.
        pspawn = tau*abs(hmatel)/pgen

        ! 'Encode' the spawning probability by multiplying by 2^(real_bit_shift).
        ! We then stochastically round this probability either up or down to
        ! the nearest integers. This allows a resolution of 2^(-real_spawning)
        ! when we later divide this factor back out. (See comments for
        ! walker_population).
        pspawn = pspawn*real_factor

        if (pspawn < spawn_cutoff) then

            ! If the spawning amplitude is below the minimum spawning event
            ! allowed, stochastically round it either down to zero or up
            ! to the cutoff.
            if (pspawn > get_rand_close_open(rng)*spawn_cutoff) then
                nspawn = spawn_cutoff
            else
                nspawn = 0_int_p
            end if

        else

            ! Need to take into account the possibilty of a spawning attempt
            ! producing multiple offspring...
            ! If pspawn is > 1, then we spawn floor(pspawn) as a minimum and
            ! then spawn a particle with probability pspawn-floor(pspawn).
            nspawn = int(pspawn, int_p)
            pspawn = pspawn - nspawn

            if (pspawn > get_rand_close_open(rng)) nspawn = nspawn + 1_int_p

        end if

        if (nspawn > 0) then
            ! If H_ij is positive, then the spawned walker is of opposite
            ! sign to the parent, otherwise the spawned walkers if of the same
            ! sign as the parent.
            if (hmatel > 0.0_p) then
                nspawn = -sign(nspawn, parent_sign)
            else
                nspawn = sign(nspawn, parent_sign)
            end if
        end if

    end function attempt_to_spawn

!--- Assuming spawning is successful, create new particle appropriately ---

    subroutine assign_particle_processor(particle_label, length, seed, shift, freq, np, particle_proc, slot_pos)

        ! In:
        !    particle_label: bit string which describes the location/basis
        !       function/etc of the particle (ie psip or excip).
        !    length: size of particle_label.
        !    seed: seed to pass to the hashing function.
        !    shift: value to add to the hash of the label before determining
        !       the processor to which the label is assigned.
        !    freq: frequency over which the result changes exactly once.
        !       See comments below.  Ignored if the shift is 0.  Must be smaller
        !       than 32.
        !    np: number of processors over which the particles are to be
        !       distributed.
        ! Out:
        !    particle_proc: processor where determinant resides
        !    slot_pos: position in proc_map for this determinant

        use hashing, only: murmurhash_bit_string
        use fciqmc_data, only: par_info

        integer(i0), intent(in) :: particle_label(length)
        integer, intent(in) :: length, seed, shift, freq, np
        integer, intent(out) :: particle_proc, slot_pos

        integer :: hash, offset
        integer(i0) :: mod_label(length)

        ! (Extra credit for parallel calculations)
        ! Hash the label to get a (hopefully uniform) distribution across all
        ! possible particle labels and then modulo it to assign each label in
        ! a (hopefully uniform) fashion.
        hash = murmurhash_bit_string(particle_label, length, seed)
        if (shift == 0) then
            ! p = hash(label) % np
            slot_pos = modulo(hash, np*par_info%load%nslots)
            particle_proc = par_info%load%proc_map(slot_pos)
        else
            ! o = [ hash(label) + shift ] >> freq
            ! p = [ hash(label) + o ] % np
            ! Explanation:
            ! We wish to slowly vary the processor a label is assigned to.
            ! The shift is a fast(ish) varying value (e.g. the iteration
            ! number).
            ! [ hash(label) + shift ] >> freq changes exactly once in 2^freq
            ! consecutive values of the shift, i.e. when the freq lower bits of
            ! [ hash(label) + shift ] is greater than 2^freq.  We add this
            ! offset onto the label and rehash.  label+offset varies once every
            ! 2^freq values of the shift and hence the assigned processor
            ! changes at most once in this window.
            offset = ishft(hash+shift, -freq)
            mod_label = particle_label + offset
            hash = murmurhash_bit_string(mod_label, length, seed)
            slot_pos = modulo(hash, np*par_info%load%nslots)
            particle_proc = par_info%load%proc_map(slot_pos)
        end if

    end subroutine assign_particle_processor

    subroutine add_spawned_particle(f_new, nspawn, particle_type, iproc_spawn, spawn)

        ! Add a new particle to a store of spawned particles.

        ! In:
        !    f_new:  determinant on which to spawn.
        !    nspawn: the (signed) number of particles to create on the
        !        spawned determinant.
        !    particle_type: the index of particle type to be created.
        !    iproc_spawn: processor to which f_new belongs (see assign_particle_processor).
        ! In/Out:
        !    spawn: spawn_t object to which the spanwed particle will be added.

        use parallel, only: nthreads
        use spawn_data, only: spawn_t
        use omp_lib

        integer(i0), intent(in) :: f_new(:)
        integer(int_p), intent(in) :: nspawn
        integer, intent(in) :: particle_type, iproc_spawn
        type(spawn_t), intent(inout) :: spawn
#ifndef _OPENMP
        integer, parameter :: thread_id = 0
#else
        integer :: thread_id
        thread_id = omp_get_thread_num()
#endif

        ! Move to the next position in the spawning array.
        spawn%head(thread_id,iproc_spawn) = spawn%head(thread_id,iproc_spawn) + nthreads

        ! Zero it as not all fields are set.
        spawn%sdata(:,spawn%head(thread_id,iproc_spawn)) = 0_int_s

        ! Set info in spawning array.
        spawn%sdata(:spawn%bit_str_len,spawn%head(thread_id,iproc_spawn)) = int(f_new, int_s)
        spawn%sdata(spawn%bit_str_len+particle_type,spawn%head(thread_id,iproc_spawn)) = int(nspawn, int_s)

    end subroutine add_spawned_particle

    subroutine add_flagged_spawned_particle(f_new, nspawn, particle_type, flag, iproc_spawn, spawn)

        ! Add a new particle to a store of spawned particles with the flag field
        ! set.

        ! In:
        !    f_new:  determinant on which to spawn.
        !    nspawn: the (signed) number of particles to create on the
        !        spawned determinant.
        !    particle_type: the index of particle type to be created.
        !    flag: flag value of the determinant/particle to set in the spawn store.
        !    iproc_spawn: processor to which f_new belongs (see assign_particle_processor).
        ! In/Out:
        !    spawn: spawn_t object to which the spanwed particle will be added.

        use parallel, only: nthreads
        use spawn_data, only: spawn_t
        use omp_lib

        integer(i0), intent(in) :: f_new(:)
        integer(int_p), intent(in) :: nspawn
        integer, intent(in) :: particle_type, flag, iproc_spawn
        type(spawn_t), intent(inout) :: spawn
#ifndef _OPENMP
        integer, parameter :: thread_id = 0
#else
        integer :: thread_id
        thread_id = omp_get_thread_num()
#endif

        ! Move to the next position in the spawning array.
        spawn%head(thread_id,iproc_spawn) = spawn%head(thread_id,iproc_spawn) + nthreads

        ! Zero it as not all fields are set.
        spawn%sdata(:,spawn%head(thread_id,iproc_spawn)) = 0_int_s

        ! Set info in spawning array.
        spawn%sdata(:spawn%bit_str_len,spawn%head(thread_id,iproc_spawn)) = int(f_new, int_s)
        spawn%sdata(spawn%bit_str_len+particle_type,spawn%head(thread_id,iproc_spawn)) = int(nspawn, int_s)
        spawn%sdata(spawn%flag_indx,spawn%head(thread_id,iproc_spawn)) = int(flag, int_s)

    end subroutine add_flagged_spawned_particle

    subroutine add_spawned_particles(f_new, nspawn, iproc_spawn, spawn)

        ! Add a set of particles to a store of spawned particles.

        ! In:
        !    f_new:  determinant on which to spawn.
        !    nspawn: the (signed) number of particles of each particle type to
        !       create on the spawned determinant.
        !    iproc_spawn: processor to which f_new belongs (see assign_particle_processor).
        ! In/Out:
        !    spawn: spawn_t object to which the spanwed particle will be added.

        use parallel, only: nthreads
        use spawn_data, only: spawn_t
        use omp_lib

        integer(i0), intent(in) :: f_new(:)
        integer(int_p), intent(in) :: nspawn(:) ! (spawn%ntypes)
        integer, intent(in) :: iproc_spawn
        type(spawn_t), intent(inout) :: spawn
#ifndef _OPENMP
        integer, parameter :: thread_id = 0
#else
        integer :: thread_id
        thread_id = omp_get_thread_num()
#endif

        ! Move to the next position in the spawning array.
        spawn%head(thread_id,iproc_spawn) = spawn%head(thread_id,iproc_spawn) + nthreads

        ! Zero it as not all fields are set.
        spawn%sdata(:,spawn%head(thread_id,iproc_spawn)) = 0_int_s

        ! Set info in spawning array.
        spawn%sdata(:spawn%bit_str_len,spawn%head(thread_id,iproc_spawn)) = int(f_new, int_s)
        spawn%sdata(spawn%bit_str_len+1:spawn%bit_str_len+spawn%ntypes,spawn%head(thread_id,iproc_spawn)) = int(nspawn, int_s)

    end subroutine add_spawned_particles

    subroutine create_spawned_particle(basis, cdet, connection, nspawn, particle_type, spawn, fexcit)

        ! Create a spawned walker in the spawned walkers lists.
        ! The current position in the spawning array is updated.

        ! In:
        !    basis: information about the single-particle basis.
        !    cdet: info on the current determinant (cdet) that we will spawn
        !        from.
        !    connection: excitation connecting the current determinant to its
        !        offspring.  Note that the perm field is not used.  Ignored if fexcit is
        !        given.
        !    nspawn: the (signed) number of particles to create on the
        !        spawned determinant.
        !    particle_type: the index of particle type to be created.
        !    fexcit (optional): bit string representation of the determinant spawned onto.
        ! In/Out:
        !    spawn: spawn_t object to which the spawned particle will be added.

        use parallel, only: nprocs

        use basis_types, only: basis_t
        use determinants, only: det_info_t
        use excitations, only: excit, create_excited_det
        use spawn_data, only: spawn_t

        type(basis_t), intent(in) :: basis
        type(det_info_t), intent(in) :: cdet
        type(excit), intent(in) :: connection
        integer(int_p), intent(in) :: nspawn
        integer, intent(in) :: particle_type
        integer(i0), intent(in), target, optional :: fexcit(:)
        type(spawn_t), intent(inout) :: spawn

<<<<<<< HEAD
        integer(i0), target :: f_local(basis%string_len)
        integer(i0), pointer :: f_new(:)
        integer :: iproc_spawn
=======
        integer(i0) :: f_new(basis_length)
        integer :: iproc_spawn, slot
>>>>>>> d65e6a1f

        if (present(fexcit)) then
            f_new => fexcit
        else
            call create_excited_det(basis, cdet%f, connection, f_local)
            f_new => f_local
        end if

<<<<<<< HEAD
        iproc_spawn = assign_particle_processor(f_new, basis%string_len, spawn%hash_seed, &
            spawn%hash_shift, spawn%move_freq, nprocs)
=======
        call assign_particle_processor(f_new, basis_length, spawn%hash_seed, spawn%hash_shift, spawn%move_freq, nprocs, &
                                       iproc_spawn, slot)
>>>>>>> d65e6a1f

        call add_spawned_particle(f_new, nspawn, particle_type, iproc_spawn, spawn)

    end subroutine create_spawned_particle

    subroutine create_spawned_particle_initiator(basis, cdet, connection, nspawn, particle_type, spawn, fexcit)

        ! Create a spawned walker in the spawned walkers lists.
        ! The current position in the spawning array is updated.

        ! In:
        !    basis: information about the single-particle basis.
        !    cdet: info on the current determinant (cdet) that we will spawn
        !        from.
        !    connection: excitation connecting the current determinant to its
        !        offspring.  Note that the perm field is not used.  Ignored if fexcit is
        !        given.
        !    nspawn: the (signed) number of particles to create on the
        !        spawned determinant.
        !    particle_type: the index of particle type to be created.
        !    fexcit (optional): bit string representation of the determinant spawned onto.
        ! In/Out:
        !    spawn: spawn_t object to which the spawned particle will be added.

        use parallel, only: nprocs

        use basis_types, only: basis_t
        use determinants, only: det_info_t
        use excitations, only: excit, create_excited_det
        use spawn_data, only: spawn_t

        type(basis_t), intent(in) :: basis
        type(det_info_t), intent(in) :: cdet
        type(excit), intent(in) :: connection
        integer(int_p), intent(in) :: nspawn
        integer, intent(in) :: particle_type
        integer(i0), intent(in), target, optional :: fexcit(:)
        type(spawn_t), intent(inout) :: spawn

<<<<<<< HEAD
        integer(i0), target :: f_local(basis%string_len)
        integer(i0), pointer :: f_new(:)
        integer :: iproc_spawn
=======
        integer(i0) :: f_new(basis_length)
        integer :: iproc_spawn, slot
>>>>>>> d65e6a1f

        if (present(fexcit)) then
            f_new => fexcit
        else
            call create_excited_det(basis, cdet%f, connection, f_local)
            f_new => f_local
        end if

<<<<<<< HEAD
        iproc_spawn = assign_particle_processor(f_new, basis%string_len, spawn%hash_seed, &
            spawn%hash_shift, spawn%move_freq, nprocs)
=======
        call assign_particle_processor(f_new, basis_length, spawn%hash_seed, spawn%hash_shift, spawn%move_freq, nprocs, &
                                       iproc_spawn, slot)
>>>>>>> d65e6a1f

        call add_flagged_spawned_particle(f_new, nspawn, particle_type, cdet%initiator_flag, iproc_spawn, spawn)

    end subroutine create_spawned_particle_initiator

    subroutine create_spawned_particle_truncated(basis, cdet, connection, nspawn, particle_type, spawn, fexcit)

        ! Create a spawned walker in the spawned walkers lists.
        ! The current position in the spawning array is updated.

        ! TODO: comment

        ! In:
        !    basis: information about the single-particle basis.
        !    cdet: info on the current determinant (cdet) that we will spawn
        !        from.
        !    connection: excitation connecting the current determinant to its
        !        offspring.  Note that the perm field is not used.  Ignored if fexcit is
        !        given.
        !    nspawn: the (signed) number of particles to create on the
        !        spawned determinant.
        !    particle_type: the index of particle type to be created.
        !    fexcit (optional): bit string representation of the determinant spawned onto.
        ! In/Out:
        !    spawn: spawn_t object to which the spawned particle will be added.

        use parallel, only: nprocs

        use basis_types, only: basis_t
        use calc, only: truncation_level
        use determinants, only: det_info_t
        use excitations, only: excit, create_excited_det, get_excitation_level
        use fciqmc_data, only: hs_f0
        use spawn_data, only: spawn_t

        type(basis_t), intent(in) :: basis
        type(det_info_t), intent(in) :: cdet
        type(excit), intent(in) :: connection
        integer(int_p), intent(in) :: nspawn
        integer, intent(in) :: particle_type
        integer(i0), intent(in), target, optional :: fexcit(:)
        type(spawn_t), intent(inout) :: spawn

<<<<<<< HEAD
        integer(i0), target :: f_local(basis%string_len)
        integer(i0), pointer :: f_new(:)
        integer :: iproc_spawn
=======
        integer(i0) :: f_new(basis_length)
        integer :: iproc_spawn, slot
>>>>>>> d65e6a1f

        if (present(fexcit)) then
            f_new => fexcit
        else
            call create_excited_det(basis, cdet%f, connection, f_local)
            f_new => f_local
        end if

        ! Only accept spawning if it's within the truncation level.
        if (get_excitation_level(hs_f0, f_new) <= truncation_level) then

<<<<<<< HEAD
            iproc_spawn = assign_particle_processor(f_new, basis%string_len, spawn%hash_seed, &
                spawn%hash_shift, spawn%move_freq, nprocs)
=======
            call assign_particle_processor(f_new, basis_length, spawn%hash_seed, spawn%hash_shift, spawn%move_freq, &
                                           nprocs, iproc_spawn, slot)
>>>>>>> d65e6a1f

            call add_spawned_particle(f_new, nspawn, particle_type, iproc_spawn, spawn)

        end if

    end subroutine create_spawned_particle_truncated

    subroutine create_spawned_particle_initiator_truncated(basis, cdet, connection, nspawn, particle_type, spawn, fexcit)

        ! Create a spawned walker in the spawned walkers lists.
        ! The current position in the spawning array is updated.

        ! TODO: comment

        ! In:
        !    basis: information about the single-particle basis.
        !    cdet: info on the current determinant (cdet) that we will spawn
        !        from.
        !    connection: excitation connecting the current determinant to its
        !        offspring.  Note that the perm field is not used.  Ignored if fexcit is
        !        given.
        !    nspawn: the (signed) number of particles to create on the
        !        spawned determinant.
        !    particle_type: the index of particle type to be created.
        !    fexcit (optional): bit string representation of the determinant spawned onto.
        ! In/Out:
        !    spawn: spawn_t object to which the spawned particle will be added.

        use parallel, only: nprocs

        use basis_types, only: basis_t
        use calc, only: truncation_level
        use determinants, only: det_info_t
        use excitations, only: excit, create_excited_det, get_excitation_level
        use fciqmc_data, only: hs_f0
        use spawn_data, only: spawn_t

        type(basis_t), intent(in) :: basis
        type(det_info_t), intent(in) :: cdet
        type(excit), intent(in) :: connection
        integer(int_p), intent(in) :: nspawn
        integer, intent(in) :: particle_type
        integer(i0), intent(in), target, optional :: fexcit(:)
        type(spawn_t), intent(inout) :: spawn

<<<<<<< HEAD
        integer(i0), target :: f_local(basis%string_len)
        integer(i0), pointer :: f_new(:)
        integer :: iproc_spawn
=======
        integer(i0) :: f_new(basis_length)
        integer :: iproc_spawn, slot
>>>>>>> d65e6a1f

        if (present(fexcit)) then
            f_new => fexcit
        else
            call create_excited_det(basis, cdet%f, connection, f_local)
            f_new => f_local
        end if

        ! Only accept spawning if it's within the truncation level.
        if (get_excitation_level(hs_f0, f_new) <= truncation_level) then

<<<<<<< HEAD
            iproc_spawn = assign_particle_processor(f_new, basis%string_len, spawn%hash_seed, &
                spawn%hash_shift, spawn%move_freq, nprocs)
=======
            call assign_particle_processor(f_new, basis_length, spawn%hash_seed, spawn%hash_shift, spawn%move_freq, &
                                           nprocs, iproc_spawn, slot)
>>>>>>> d65e6a1f

            call add_flagged_spawned_particle(f_new, nspawn, particle_type, cdet%initiator_flag, iproc_spawn, spawn)

        end if

    end subroutine create_spawned_particle_initiator_truncated

    subroutine create_spawned_particle_ras(basis, cdet, connection, nspawn, particle_type, spawn, fexcit)

        ! Create a spawned walker in the spawned walkers lists.
        ! The current position in the spawning array is updated.

        ! TODO: comment

        ! In:
        !    basis: information about the single-particle basis.
        !    cdet: info on the current determinant (cdet) that we will spawn
        !        from.
        !    connection: excitation connecting the current determinant to its
        !        offspring.  Note that the perm field is not used.  Ignored if fexcit is
        !        given.
        !    nspawn: the (signed) number of particles to create on the
        !        spawned determinant.
        !    particle_type: the index of particle type to be created.
        !    fexcit (optional): bit string representation of the determinant spawned onto.
        ! In/Out:
        !    spawn: spawn_t object to which the spawned particle will be added.

        use parallel, only: nprocs

        use basis_types, only: basis_t
        use bit_utils, only: count_set_bits
        use calc, only: truncation_level, ras1, ras3, ras1_min, ras3_max
        use determinants, only: det_info_t
        use excitations, only: excit, create_excited_det, get_excitation_level, in_ras
        use spawn_data, only: spawn_t

        type(basis_t), intent(in) :: basis
        type(det_info_t), intent(in) :: cdet
        type(excit), intent(in) :: connection
        integer(int_p), intent(in) :: nspawn
        integer, intent(in) :: particle_type
        integer(i0), intent(in), target, optional :: fexcit(:)
        type(spawn_t), intent(inout) :: spawn

<<<<<<< HEAD
        integer(i0), target :: f_local(basis%string_len)
        integer(i0), pointer :: f_new(:)
        integer :: iproc_spawn
=======
        integer(i0) :: f_new(basis_length)
        integer :: iproc_spawn, slot
>>>>>>> d65e6a1f

        if (present(fexcit)) then
            f_new => fexcit
        else
            call create_excited_det(basis, cdet%f, connection, f_local)
            f_new => f_local
        end if

        ! Only accept spawning if it's within the RAS space.
        if (in_ras(ras1, ras3, ras1_min, ras3_max, f_new)) then

<<<<<<< HEAD
            iproc_spawn = assign_particle_processor(f_new, basis%string_len, spawn%hash_seed, &
                spawn%hash_shift, spawn%move_freq, nprocs)
=======
            call assign_particle_processor(f_new, basis_length, spawn%hash_seed, spawn%hash_shift, spawn%move_freq, &
                                           nprocs, iproc_spawn, slot)
>>>>>>> d65e6a1f

            call add_spawned_particle(f_new, nspawn, particle_type, iproc_spawn, spawn)

        end if

    end subroutine create_spawned_particle_ras

    subroutine create_spawned_particle_initiator_ras(basis, cdet, connection, nspawn, particle_type, spawn, fexcit)

        ! Create a spawned walker in the spawned walkers lists.
        ! The current position in the spawning array is updated.

        ! TODO: comment

        ! In:
        !    basis: information about the single-particle basis.
        !    cdet: info on the current determinant (cdet) that we will spawn
        !        from.
        !    connection: excitation connecting the current determinant to its
        !        offspring.  Note that the perm field is not used.  Ignored if fexcit is
        !        given.
        !    nspawn: the (signed) number of particles to create on the
        !        spawned determinant.
        !    particle_type: the index of particle type to be created.
        !    fexcit (optional): bit string representation of the determinant spawned onto.
        ! In/Out:
        !    spawn: spawn_t object to which the spawned particle will be added.

        use parallel, only: nprocs

        use basis_types, only: basis_t
        use bit_utils, only: count_set_bits
        use calc, only: truncation_level, ras1, ras3, ras1_min, ras3_max
        use determinants, only: det_info_t
        use excitations, only: excit, create_excited_det, get_excitation_level, in_ras
        use spawn_data, only: spawn_t

        type(basis_t), intent(in) :: basis
        type(det_info_t), intent(in) :: cdet
        type(excit), intent(in) :: connection
        integer(int_p), intent(in) :: nspawn
        integer, intent(in) :: particle_type
        integer(i0), intent(in), target, optional :: fexcit(:)
        type(spawn_t), intent(inout) :: spawn

<<<<<<< HEAD
        integer(i0), target :: f_local(basis%string_len)
        integer(i0), pointer :: f_new(:)
        integer :: iproc_spawn
=======
        integer(i0) :: f_new(basis_length)
        integer :: iproc_spawn, slot
>>>>>>> d65e6a1f

        if (present(fexcit)) then
            f_new => fexcit
        else
            call create_excited_det(basis, cdet%f, connection, f_local)
            f_new => f_local
        end if

        ! Only accept spawning if it's within the RAS space.
        if (in_ras(ras1, ras3, ras1_min, ras3_max, f_new)) then

<<<<<<< HEAD
            iproc_spawn = assign_particle_processor(f_new, basis%string_len, spawn%hash_seed, &
                spawn%hash_shift, spawn%move_freq, nprocs)
=======
            call assign_particle_processor(f_new, basis_length, spawn%hash_seed, spawn%hash_shift, spawn%move_freq, &
                                           nprocs, iproc_spawn, slot)
>>>>>>> d65e6a1f

            call add_flagged_spawned_particle(f_new, nspawn, particle_type, cdet%initiator_flag, iproc_spawn, spawn)

        end if

    end subroutine create_spawned_particle_initiator_ras

    subroutine create_spawned_particle_density_matrix(basis, f1, f2, connection, nspawn, spawning_end, particle_type, spawn)

        ! Create a spawned walker in the spawned walkers lists.
        ! The current position in the spawning array is updated.

        ! In:
        !    basis: information about the single-particle basis.
        !    f1: bitstring corresponding to the end which is currently
        !         being spawned from.
        !    f2: bitstring corresponding to the 'inactive' end, which
        !         was not involved in the current spawning step.
        !    connection: excitation connecting the current determinant to its
        !        offspring.  Note that the perm field is not used.
        !    nspawn: the (signed) number of particles to create on the
        !        spawned determinant.
        !    spawning_end: Specifies which 'end' we are spawning from
        !        currently, ie, if the elements of the density matrix are
        !        \rho_{i,j}, are we spawning from the i end, 1, or the j end, 2.
        !    particle_type: the index of particle type to be created.
        ! In/Out:
        !    spawn: spawn_t object to which the spawned particle will be added.

        use basis_types, only: basis_t
        use errors, only: stop_all
        use excitations, only: excit, create_excited_det
        use parallel, only: nprocs, nthreads
        use spawn_data, only: spawn_t

        type(basis_t), intent(in) :: basis
        integer(i0), intent(in) :: f1(basis%string_len), f2(basis%string_len)
        integer(int_p), intent(in) :: nspawn
        integer, intent(in) :: spawning_end
        integer, intent(in) :: particle_type
        type(spawn_t), intent(inout) :: spawn
        type(excit), intent(in) :: connection

        integer(i0) :: f_new(basis%string_len)
        integer(i0) :: f_new_tot(basis%tensor_label_len)

        ! DMQMC is not yet OpenMP parallelised.
        integer, parameter :: thread_id = 0

        integer :: iproc_spawn, slot

        ! Create bit string of new determinant. The entire two-ended
        ! bitstring is eventually stored in f_new_tot.
        call create_excited_det(basis, f1, connection, f_new)

        f_new_tot = 0_i0
        if (spawning_end==1) then
            f_new_tot(:basis%string_len) = f_new
            f_new_tot((basis%string_len+1):(basis%tensor_label_len)) = f2
        else
            f_new_tot(:basis%string_len) = f2
            f_new_tot((basis%string_len+1):(basis%tensor_label_len)) = f_new
        end if

<<<<<<< HEAD
        iproc_spawn = assign_particle_processor(f_new_tot, basis%tensor_label_len, spawn%hash_seed, &
                                                spawn%hash_shift, spawn%move_freq, nprocs)
=======
        call assign_particle_processor(f_new_tot, total_basis_length, spawn%hash_seed, spawn%hash_shift, spawn%move_freq, &
                                       nprocs, iproc_spawn, slot)
>>>>>>> d65e6a1f

        if (spawn%head(thread_id,iproc_spawn) - spawn%head_start(nthreads-1,iproc_spawn) >= spawn%block_size) &
            call stop_all('create_spawned_particle_density_matrix',&
                           'There is no space left in the spawning array.')

        call add_spawned_particle(f_new_tot, nspawn, particle_type, iproc_spawn, spawn)

    end subroutine create_spawned_particle_density_matrix

    subroutine create_spawned_particle_half_density_matrix(basis, f1, f2, connection, nspawn, spawning_end, particle_type, spawn)

        ! Create a spawned walker in the spawned walkers lists.
        ! If walker tries to spawn in the lower triangle of density matrix
        ! then reflect it to upper triangle by swapping bit strings for the
        ! two ends. The current position in the spawning array is updated.

        ! In:
        !    basis: information about the single-particle basis.
        !    f1: bitstring corresponding to the end which is currently
        !         being spawned from.
        !    f2: bitstring corresponding to the 'inactive' end, which
        !         was not involved in the current spawning step.
        !    connection: excitation connecting the current determinant to its
        !        offspring.  Note that the perm field is not used.
        !    nspawn: the (signed) number of particles to create on the
        !        spawned determinant.
        !    spawning_end: Specifies which 'end' we are spawning from
        !        currently, ie, if the elements of the density matrix are
        !        \rho_{i,j}, are we spawning from the i end, 1, or the j end, 2.
        !    particle_type: the index of particle type to be created.
        ! In/Out:
        !    spawn: spawn_t object to which the spawned particle will be added.

        use determinants, only: det_compare
        use basis_types, only: basis_t
        use calc, only: truncation_level
        use errors, only: stop_all
        use excitations, only: excit, create_excited_det
        use parallel, only: nprocs, nthreads
        use spawn_data, only: spawn_t

        type(basis_t), intent(in) :: basis
        integer(i0), intent(in) :: f1(basis%string_len), f2(basis%string_len)
        integer(int_p), intent(in) :: nspawn
        integer, intent(in) :: spawning_end
        integer, intent(in) :: particle_type
        type(spawn_t), intent(inout) :: spawn
        type(excit), intent(in) :: connection

        integer(i0) :: f_new(basis%string_len)
        integer(i0) :: f_new_tot(basis%tensor_label_len)

        ! DMQMC is not yet OpenMP parallelised.
        integer, parameter :: thread_id = 0

        integer :: iproc_spawn, slot

        ! Create bit string of new determinant. The entire two-ended
        ! bitstring is eventually stored in f_new_tot.
        call create_excited_det(basis, f1, connection, f_new)
        f_new_tot = 0_i0

        ! Test to see whether the new determinant resides in the upper
        ! triangle of the density matrix. If so keep bit string ends
        ! as they are. If not then swap bitstring ends so that the
        ! new psips are reflected into the upper triangle of the density
        ! matrix as they try to spawn.
        if (det_compare(f_new, f2, basis%string_len) == -1) then
            f_new_tot(:basis%string_len) = f_new
            f_new_tot((basis%string_len+1):(basis%tensor_label_len)) = f2
        else
            f_new_tot(:basis%string_len) = f2
            f_new_tot((basis%string_len+1):(basis%tensor_label_len)) = f_new
        end if

<<<<<<< HEAD
        iproc_spawn = assign_particle_processor(f_new_tot, basis%tensor_label_len, spawn%hash_seed, &
                                                spawn%hash_shift, spawn%move_freq, nprocs)
=======
        call assign_particle_processor(f_new_tot, total_basis_length, spawn%hash_seed, spawn%hash_shift, spawn%move_freq, &
                                       nprocs, iproc_spawn, slot)

>>>>>>> d65e6a1f

        if (spawn%head(thread_id,iproc_spawn) - spawn%head_start(nthreads-1,iproc_spawn) >= spawn%block_size) &
            call stop_all('create_spawned_particle_half_density_matrix',&
                           'There is no space left in the spawning array.')

        call add_spawned_particle(f_new_tot, nspawn, particle_type, iproc_spawn, spawn)

    end subroutine create_spawned_particle_half_density_matrix

    subroutine create_spawned_particle_truncated_half_density_matrix(basis, f1, f2, connection, nspawn, &
                                                                          spawning_end, particle_type, spawn)

        ! Create a spawned walker in the spawned walkers lists.
        ! The current position in the spawning array is updated.

        ! A spawned walker is only created on (f1', f2) if f1' and f2 do not differ by
        ! more than truncation_level basis functions, where f1' is obtained by
        ! applying the connection to f1.

        ! Note: This is the half density matrix version of create_spawned_particle_truncated_density_matrix
        ! It works in an ientical way apart from attempts to spawn on the lower triangle of the
        ! density matrix are reflected so that they are spawned on the upper triangle of the
        ! density matrix.

        ! In:
        !    basis: information about the single-particle basis.
        !    f1: bitstring corresponding to the end which is currently
        !         being spawned from.
        !    f2: bitstring corresponding to the 'inactive' end, which
        !         was not involved in the current spawning step.
        !    connection: excitation connecting the current determinant to its
        !        offspring.  Note that the perm field is not used.
        !    nspawn: the (signed) number of particles to create on the
        !        spawned determinant.
        !    spawning_end: Specifies which 'end' we are spawning from
        !        currently, ie, if the elements of the density matrix are
        !        \rho_{i,j}, are we spawning from the i end, 1, or the j end, 2.
        !    particle_type: the index of particle type to be created.
        ! In/Out:
        !    spawn: spawn_t object to which the spawned particle will be added.

        use basis_types, only: basis_t
        use determinants, only: det_compare
        use calc, only: truncation_level
        use errors, only: stop_all
        use excitations, only: excit, create_excited_det, get_excitation_level
        use parallel, only: nprocs, nthreads
        use spawn_data, only: spawn_t

        type(basis_t), intent(in) :: basis
        integer(i0), intent(in) :: f1(basis%string_len), f2(basis%string_len)
        integer(int_p), intent(in) :: nspawn
        integer, intent(in) :: spawning_end
        integer, intent(in) :: particle_type
        type(spawn_t), intent(inout) :: spawn
        type(excit), intent(in) :: connection

        integer(i0) :: f_new(basis%string_len)
        integer(i0) :: f_new_tot(basis%tensor_label_len)

        ! DMQMC is not yet OpenMP parallelised.
        integer, parameter :: thread_id = 0

        integer :: iproc_spawn, slot

        ! Create bit string of new determinant. The entire two-ended
        ! bitstring is eventually stored in f_new_tot.
        call create_excited_det(basis, f1, connection, f_new)

        if (get_excitation_level(f2, f_new) <= truncation_level) then

            f_new_tot = 0_i0
            ! Test to see whether the new determinant resides in the upper
            ! triangle of the density matrix. If so keep bit string ends
            ! as they are. If not then swap bitstring ends so that the
            ! new psips are reflected into the upper triangle of the density
            ! matrix as they try to spawn.
            if (det_compare(f_new, f2, basis%string_len) == -1) then
                f_new_tot(:basis%string_len) = f_new
                f_new_tot((basis%string_len+1):(basis%tensor_label_len)) = f2
            else
                f_new_tot(:basis%string_len) = f2
                f_new_tot((basis%string_len+1):(basis%tensor_label_len)) = f_new
            end if

<<<<<<< HEAD
            iproc_spawn = assign_particle_processor(f_new_tot, basis%tensor_label_len, spawn%hash_seed, &
                                                    spawn%hash_shift, spawn%move_freq, nprocs)
=======
            call assign_particle_processor(f_new_tot, total_basis_length, spawn%hash_seed, spawn%hash_shift, spawn%move_freq, &
                                          nprocs, iproc_spawn, slot)
>>>>>>> d65e6a1f

            if (spawn%head(thread_id,iproc_spawn) - spawn%head_start(nthreads-1,iproc_spawn) >= spawn%block_size) &
                call stop_all('create_spawned_particle_truncated_half_density_matrix',&
                               'There is no space left in the spawning array.')

            call add_spawned_particle(f_new_tot, nspawn, particle_type, iproc_spawn, spawn)

        end if

    end subroutine create_spawned_particle_truncated_half_density_matrix

    subroutine create_spawned_particle_truncated_density_matrix(basis, f1, f2, connection, &
            nspawn, spawning_end, particle_type, spawn)

        ! Create a spawned walker in the spawned walkers lists.
        ! The current position in the spawning array is updated.

        ! A spawned walker is only created on (f1', f2) if f1' and f2 do not
        ! differ by more than truncation_level basis functions, where f1' is
        ! obtained by applying the connection to f1.

        ! In:
        !    basis: information about the single-particle basis.
        !    f1: bitstring corresponding to the end which is currently
        !         being spawned from.
        !    f2: bitstring corresponding to the 'inactive' end, which
        !         was not involved in the current spawning step.
        !    connection: excitation connecting the current determinant to its
        !        offspring.  Note that the perm field is not used.
        !    nspawn: the (signed) number of particles to create on the
        !        spawned determinant.
        !    spawning_end: Specifies which 'end' we are spawning from
        !        currently, ie, if the elements of the density matrix are
        !        \rho_{i,j}, are we spawning from the i end, 1, or the j end, 2.
        !    particle_type: the index of particle type to be created.
        ! In/Out:
        !    spawn: spawn_t object to which the spawned particle will be added.

        use basis_types, only: basis_t
        use calc, only: truncation_level
        use errors, only: stop_all
        use excitations, only: excit, create_excited_det, get_excitation_level
        use parallel, only: nprocs, nthreads
        use spawn_data, only: spawn_t

        type(basis_t), intent(in) :: basis
        integer(i0), intent(in) :: f1(basis%string_len), f2(basis%string_len)
        integer(int_p), intent(in) :: nspawn
        integer, intent(in) :: spawning_end
        integer, intent(in) :: particle_type
        type(spawn_t), intent(inout) :: spawn
        type(excit), intent(in) :: connection

        integer(i0) :: f_new(basis%string_len)
        integer(i0) :: f_new_tot(basis%tensor_label_len)

        ! DMQMC is not yet OpenMP parallelised.
        integer, parameter :: thread_id = 0

        integer :: iproc_spawn, slot

        ! Create bit string of new determinant. The entire two-ended
        ! bitstring is eventually stored in f_new_tot.
        call create_excited_det(basis, f1, connection, f_new)

        if (get_excitation_level(f2, f_new) <= truncation_level) then

            f_new_tot = 0_i0
            if (spawning_end==1) then
                f_new_tot(:basis%string_len) = f_new
                f_new_tot((basis%string_len+1):(basis%tensor_label_len)) = f2
            else
                f_new_tot(:basis%string_len) = f2
                f_new_tot((basis%string_len+1):(basis%tensor_label_len)) = f_new
            end if

<<<<<<< HEAD
            iproc_spawn = assign_particle_processor(f_new_tot, basis%tensor_label_len, spawn%hash_seed, &
                                                    spawn%hash_shift, spawn%move_freq, nprocs)
=======
            call assign_particle_processor(f_new_tot, total_basis_length, spawn%hash_seed, spawn%hash_shift, spawn%move_freq, &
                                          nprocs, iproc_spawn, slot)
>>>>>>> d65e6a1f

            if (spawn%head(thread_id,iproc_spawn) - spawn%head_start(nthreads-1,iproc_spawn) >= spawn%block_size) &
                call stop_all('create_spawned_particle_truncated_density_matrix', &
                               'There is no space left in the spawning array.')

            call add_spawned_particle(f_new_tot, nspawn, particle_type, iproc_spawn, spawn)

        end if

    end subroutine create_spawned_particle_truncated_density_matrix

    subroutine create_spawned_particle_rdm(rdm, nspawn_in, particle_type, rdm_spawn)

        ! Create a spawned walker in the spawned walkers lists.
        ! The current position in the spawning array is updated.

        ! In:
        !    rdm: the rdm that this psip contributes to.
        !    nspawn: the (signed) number of particles to create on the
        !        spawned determinant.
        !    particle_type: the index of particle type to be created.
        ! In/Out:
        !    rdm_spawn: rdm_spawn_t object to which the spanwed particle
        !    will be added.

        use bit_utils, only: operator(.bitstrgt.)
        use errors, only: stop_all
        use fciqmc_data, only: rdm_t, rdm_spawn_t
        use parallel, only: iproc, nprocs, nthreads
        use hash_table, only: hash_table_pos_t, lookup_hash_table_entry
        use hash_table, only: assign_hash_table_entry
        use utils, only: int_fmt

        type(rdm_t), intent(in) :: rdm
        integer(int_p), intent(in) :: nspawn_in
        integer, intent(in) :: particle_type
        type(rdm_spawn_t), intent(inout) :: rdm_spawn
        integer(int_p) :: nspawn

        integer(i0) :: f_new_tot(2*rdm%rdm_string_len)

        integer :: iproc_spawn, slot
        ! WARNING!  The below algorithm is *not* suitable for conversion to
        ! thread-safety as each thread could be spawning onto the same RDM
        ! element, yet the hash table requires a given element to exist in one
        ! (and only one) location, which is not compatible with how the threaded
        ! spawning arrays work.
        integer, parameter :: thread_id = 0

        type(hash_table_pos_t) :: pos
        logical :: hit
        integer :: err_code

        associate(f1=>rdm%end1, f2=>rdm%end2, rdm_bl=>rdm%rdm_string_len, spawn=>rdm_spawn%spawn, &
                  ht=>rdm_spawn%ht, bsl=>rdm_spawn%spawn%bit_str_len)

            nspawn = nspawn_in
            f_new_tot = 0_i0

            ! Symmetry is enforced on the RDM in the following.
            if (f1 .bitstrgt. f2) then
                ! If below the diagonal, swap the bitstrings so that the spawning occurs above it.
                f_new_tot(:rdm_bl) = f2
                f_new_tot(rdm_bl+1:2*rdm_bl) = f1
            else
                f_new_tot(:rdm_bl) = f1
                f_new_tot(rdm_bl+1:2*rdm_bl) = f2
                if (all(f1 == f2)) then
                    ! Because off-diagonal elements have been doubled (elements above the diagonal taking
                    ! contributions from both below and above it), we must double the diagonal elements too.
                    nspawn = nspawn*2
                end if
            end if

            call assign_particle_processor(f_new_tot, 2*rdm_bl, spawn%hash_seed, spawn%hash_shift, spawn%move_freq, &
                                          nprocs, iproc_spawn, slot)

            call lookup_hash_table_entry(ht, f_new_tot, pos, hit)

            if (hit) then
                associate(indx => ht%table(pos%ientry,pos%islot))
                    ! Direct annihilation/cancellation in spawning array.
                    spawn%sdata(bsl+particle_type,indx) = spawn%sdata(bsl+particle_type,indx) + int(nspawn, int_s)
                end associate
            else
                ! Move to the next position in the spawning array.
                call assign_hash_table_entry(ht, pos%islot, pos, err_code)
                if (err_code /= 0) then
                    write(6,'(1X,a9,'//int_fmt(err_code,1)//')') 'err_code:', err_code
                    call stop_all('create_spawned_particle_rdm','Error in assigning hash &
                                  &table entry.')
                end if
                ! Fix hash table to point to the head of the spawn data for this thread/processor.
                spawn%head(thread_id,iproc_spawn) = spawn%head(thread_id,iproc_spawn) + nthreads

                if (spawn%head(thread_id,iproc_spawn) - spawn%head_start(nthreads-1,iproc_spawn) >= spawn%block_size) &
                    call stop_all('create_spawned_particle_rdm','There is no space left in the RDM array.')

                ht%table(pos%ientry,pos%islot) = spawn%head(thread_id,iproc_spawn)
                associate(indx => ht%table(pos%ientry,pos%islot))
                    ! Set info in spawning array.
                    ! Zero it as not all fields are set.
                    spawn%sdata(:,indx) = 0_int_s
                    spawn%sdata(:bsl,indx) = int(f_new_tot, int_s)
                    spawn%sdata(bsl+particle_type,indx) = int(nspawn, int_s)
                end associate
            end if

        end associate

    end subroutine create_spawned_particle_rdm

end module spawning<|MERGE_RESOLUTION|>--- conflicted
+++ resolved
@@ -755,14 +755,9 @@
         integer(i0), intent(in), target, optional :: fexcit(:)
         type(spawn_t), intent(inout) :: spawn
 
-<<<<<<< HEAD
         integer(i0), target :: f_local(basis%string_len)
         integer(i0), pointer :: f_new(:)
-        integer :: iproc_spawn
-=======
-        integer(i0) :: f_new(basis_length)
         integer :: iproc_spawn, slot
->>>>>>> d65e6a1f
 
         if (present(fexcit)) then
             f_new => fexcit
@@ -771,13 +766,8 @@
             f_new => f_local
         end if
 
-<<<<<<< HEAD
-        iproc_spawn = assign_particle_processor(f_new, basis%string_len, spawn%hash_seed, &
-            spawn%hash_shift, spawn%move_freq, nprocs)
-=======
-        call assign_particle_processor(f_new, basis_length, spawn%hash_seed, spawn%hash_shift, spawn%move_freq, nprocs, &
-                                       iproc_spawn, slot)
->>>>>>> d65e6a1f
+        call assign_particle_processor(f_new, basis%string_len, spawn%hash_seed, &
+                spawn%hash_shift, spawn%move_freq, nprocs, iproc_spawn, slot)
 
         call add_spawned_particle(f_new, nspawn, particle_type, iproc_spawn, spawn)
 
@@ -817,14 +807,9 @@
         integer(i0), intent(in), target, optional :: fexcit(:)
         type(spawn_t), intent(inout) :: spawn
 
-<<<<<<< HEAD
         integer(i0), target :: f_local(basis%string_len)
         integer(i0), pointer :: f_new(:)
-        integer :: iproc_spawn
-=======
-        integer(i0) :: f_new(basis_length)
         integer :: iproc_spawn, slot
->>>>>>> d65e6a1f
 
         if (present(fexcit)) then
             f_new => fexcit
@@ -833,13 +818,8 @@
             f_new => f_local
         end if
 
-<<<<<<< HEAD
-        iproc_spawn = assign_particle_processor(f_new, basis%string_len, spawn%hash_seed, &
-            spawn%hash_shift, spawn%move_freq, nprocs)
-=======
-        call assign_particle_processor(f_new, basis_length, spawn%hash_seed, spawn%hash_shift, spawn%move_freq, nprocs, &
-                                       iproc_spawn, slot)
->>>>>>> d65e6a1f
+        call assign_particle_processor(f_new, basis%string_len, spawn%hash_seed, &
+                                       spawn%hash_shift, spawn%move_freq, nprocs, iproc_spawn, slot)
 
         call add_flagged_spawned_particle(f_new, nspawn, particle_type, cdet%initiator_flag, iproc_spawn, spawn)
 
@@ -883,14 +863,9 @@
         integer(i0), intent(in), target, optional :: fexcit(:)
         type(spawn_t), intent(inout) :: spawn
 
-<<<<<<< HEAD
         integer(i0), target :: f_local(basis%string_len)
         integer(i0), pointer :: f_new(:)
-        integer :: iproc_spawn
-=======
-        integer(i0) :: f_new(basis_length)
         integer :: iproc_spawn, slot
->>>>>>> d65e6a1f
 
         if (present(fexcit)) then
             f_new => fexcit
@@ -902,13 +877,8 @@
         ! Only accept spawning if it's within the truncation level.
         if (get_excitation_level(hs_f0, f_new) <= truncation_level) then
 
-<<<<<<< HEAD
-            iproc_spawn = assign_particle_processor(f_new, basis%string_len, spawn%hash_seed, &
-                spawn%hash_shift, spawn%move_freq, nprocs)
-=======
-            call assign_particle_processor(f_new, basis_length, spawn%hash_seed, spawn%hash_shift, spawn%move_freq, &
-                                           nprocs, iproc_spawn, slot)
->>>>>>> d65e6a1f
+            call assign_particle_processor(f_new, basis%string_len, spawn%hash_seed, &
+                                           spawn%hash_shift, spawn%move_freq, nprocs, iproc_spawn, slot)
 
             call add_spawned_particle(f_new, nspawn, particle_type, iproc_spawn, spawn)
 
@@ -954,14 +924,9 @@
         integer(i0), intent(in), target, optional :: fexcit(:)
         type(spawn_t), intent(inout) :: spawn
 
-<<<<<<< HEAD
         integer(i0), target :: f_local(basis%string_len)
         integer(i0), pointer :: f_new(:)
-        integer :: iproc_spawn
-=======
-        integer(i0) :: f_new(basis_length)
         integer :: iproc_spawn, slot
->>>>>>> d65e6a1f
 
         if (present(fexcit)) then
             f_new => fexcit
@@ -973,13 +938,8 @@
         ! Only accept spawning if it's within the truncation level.
         if (get_excitation_level(hs_f0, f_new) <= truncation_level) then
 
-<<<<<<< HEAD
-            iproc_spawn = assign_particle_processor(f_new, basis%string_len, spawn%hash_seed, &
-                spawn%hash_shift, spawn%move_freq, nprocs)
-=======
-            call assign_particle_processor(f_new, basis_length, spawn%hash_seed, spawn%hash_shift, spawn%move_freq, &
-                                           nprocs, iproc_spawn, slot)
->>>>>>> d65e6a1f
+            call assign_particle_processor(f_new, basis%string_len, spawn%hash_seed, &
+                spawn%hash_shift, spawn%move_freq, nprocs, iproc_spawn, slot)
 
             call add_flagged_spawned_particle(f_new, nspawn, particle_type, cdet%initiator_flag, iproc_spawn, spawn)
 
@@ -1025,14 +985,9 @@
         integer(i0), intent(in), target, optional :: fexcit(:)
         type(spawn_t), intent(inout) :: spawn
 
-<<<<<<< HEAD
         integer(i0), target :: f_local(basis%string_len)
         integer(i0), pointer :: f_new(:)
-        integer :: iproc_spawn
-=======
-        integer(i0) :: f_new(basis_length)
         integer :: iproc_spawn, slot
->>>>>>> d65e6a1f
 
         if (present(fexcit)) then
             f_new => fexcit
@@ -1044,13 +999,8 @@
         ! Only accept spawning if it's within the RAS space.
         if (in_ras(ras1, ras3, ras1_min, ras3_max, f_new)) then
 
-<<<<<<< HEAD
-            iproc_spawn = assign_particle_processor(f_new, basis%string_len, spawn%hash_seed, &
-                spawn%hash_shift, spawn%move_freq, nprocs)
-=======
-            call assign_particle_processor(f_new, basis_length, spawn%hash_seed, spawn%hash_shift, spawn%move_freq, &
-                                           nprocs, iproc_spawn, slot)
->>>>>>> d65e6a1f
+            call assign_particle_processor(f_new, basis%string_len, spawn%hash_seed, &
+                spawn%hash_shift, spawn%move_freq, nprocs, iproc_spawn, slot)
 
             call add_spawned_particle(f_new, nspawn, particle_type, iproc_spawn, spawn)
 
@@ -1096,14 +1046,9 @@
         integer(i0), intent(in), target, optional :: fexcit(:)
         type(spawn_t), intent(inout) :: spawn
 
-<<<<<<< HEAD
         integer(i0), target :: f_local(basis%string_len)
         integer(i0), pointer :: f_new(:)
-        integer :: iproc_spawn
-=======
-        integer(i0) :: f_new(basis_length)
         integer :: iproc_spawn, slot
->>>>>>> d65e6a1f
 
         if (present(fexcit)) then
             f_new => fexcit
@@ -1115,13 +1060,8 @@
         ! Only accept spawning if it's within the RAS space.
         if (in_ras(ras1, ras3, ras1_min, ras3_max, f_new)) then
 
-<<<<<<< HEAD
-            iproc_spawn = assign_particle_processor(f_new, basis%string_len, spawn%hash_seed, &
-                spawn%hash_shift, spawn%move_freq, nprocs)
-=======
-            call assign_particle_processor(f_new, basis_length, spawn%hash_seed, spawn%hash_shift, spawn%move_freq, &
-                                           nprocs, iproc_spawn, slot)
->>>>>>> d65e6a1f
+            call assign_particle_processor(f_new, basis%string_len, spawn%hash_seed, &
+                spawn%hash_shift, spawn%move_freq, nprocs, iproc_spawn, slot)
 
             call add_flagged_spawned_particle(f_new, nspawn, particle_type, cdet%initiator_flag, iproc_spawn, spawn)
 
@@ -1186,13 +1126,8 @@
             f_new_tot((basis%string_len+1):(basis%tensor_label_len)) = f_new
         end if
 
-<<<<<<< HEAD
-        iproc_spawn = assign_particle_processor(f_new_tot, basis%tensor_label_len, spawn%hash_seed, &
-                                                spawn%hash_shift, spawn%move_freq, nprocs)
-=======
-        call assign_particle_processor(f_new_tot, total_basis_length, spawn%hash_seed, spawn%hash_shift, spawn%move_freq, &
-                                       nprocs, iproc_spawn, slot)
->>>>>>> d65e6a1f
+        call assign_particle_processor(f_new_tot, basis%tensor_label_len, spawn%hash_seed, &
+                                       spawn%hash_shift, spawn%move_freq, nprocs, iproc_spawn, slot)
 
         if (spawn%head(thread_id,iproc_spawn) - spawn%head_start(nthreads-1,iproc_spawn) >= spawn%block_size) &
             call stop_all('create_spawned_particle_density_matrix',&
@@ -1268,14 +1203,8 @@
             f_new_tot((basis%string_len+1):(basis%tensor_label_len)) = f_new
         end if
 
-<<<<<<< HEAD
-        iproc_spawn = assign_particle_processor(f_new_tot, basis%tensor_label_len, spawn%hash_seed, &
-                                                spawn%hash_shift, spawn%move_freq, nprocs)
-=======
-        call assign_particle_processor(f_new_tot, total_basis_length, spawn%hash_seed, spawn%hash_shift, spawn%move_freq, &
-                                       nprocs, iproc_spawn, slot)
-
->>>>>>> d65e6a1f
+        call assign_particle_processor(f_new_tot, basis%tensor_label_len, spawn%hash_seed, &
+                                       spawn%hash_shift, spawn%move_freq, nprocs, iproc_spawn, slot)
 
         if (spawn%head(thread_id,iproc_spawn) - spawn%head_start(nthreads-1,iproc_spawn) >= spawn%block_size) &
             call stop_all('create_spawned_particle_half_density_matrix',&
@@ -1361,13 +1290,8 @@
                 f_new_tot((basis%string_len+1):(basis%tensor_label_len)) = f_new
             end if
 
-<<<<<<< HEAD
-            iproc_spawn = assign_particle_processor(f_new_tot, basis%tensor_label_len, spawn%hash_seed, &
-                                                    spawn%hash_shift, spawn%move_freq, nprocs)
-=======
-            call assign_particle_processor(f_new_tot, total_basis_length, spawn%hash_seed, spawn%hash_shift, spawn%move_freq, &
-                                          nprocs, iproc_spawn, slot)
->>>>>>> d65e6a1f
+            call assign_particle_processor(f_new_tot, basis%tensor_label_len, spawn%hash_seed, &
+                                           spawn%hash_shift, spawn%move_freq, nprocs, iproc_spawn, slot)
 
             if (spawn%head(thread_id,iproc_spawn) - spawn%head_start(nthreads-1,iproc_spawn) >= spawn%block_size) &
                 call stop_all('create_spawned_particle_truncated_half_density_matrix',&
@@ -1444,13 +1368,8 @@
                 f_new_tot((basis%string_len+1):(basis%tensor_label_len)) = f_new
             end if
 
-<<<<<<< HEAD
-            iproc_spawn = assign_particle_processor(f_new_tot, basis%tensor_label_len, spawn%hash_seed, &
-                                                    spawn%hash_shift, spawn%move_freq, nprocs)
-=======
-            call assign_particle_processor(f_new_tot, total_basis_length, spawn%hash_seed, spawn%hash_shift, spawn%move_freq, &
-                                          nprocs, iproc_spawn, slot)
->>>>>>> d65e6a1f
+            call assign_particle_processor(f_new_tot, basis%tensor_label_len, spawn%hash_seed, &
+                                           spawn%hash_shift, spawn%move_freq, nprocs, iproc_spawn, slot)
 
             if (spawn%head(thread_id,iproc_spawn) - spawn%head_start(nthreads-1,iproc_spawn) >= spawn%block_size) &
                 call stop_all('create_spawned_particle_truncated_density_matrix', &
