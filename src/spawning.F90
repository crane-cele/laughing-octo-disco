module spawning

! Module for procedures involved in the spawning step of the FCIQMC algorithm.

! We wish to spawn with probability
!   tau |H_ij|,
! where tau is the timestep of the simulation.
! The probability of doing something is the probability of selecting to attempt
! to do it multiplied by the probability of actually doing it, hence:
!   p_spawn = p_select tau*|H_ij|/p_gen
! and p_select = p_gen for normalised probabilities.
! p_select is included intrinsically in the algorithm, as we choose a random
! determinant, j, that is connected to the i-th determinant and attempt to spawn
! from a particle on i-th determinant onto the j-th determinant.
! Thus we compare to the probability tau*|H_ij|/p_gen in order to determine
! whether the spawning attempt is successful.

! This is just for top-level spawning routines and utility functions.  The
! actual work of generating a random excitation is done in the system-specific
! excit_gen_* modules.

! TODO: profile to discover how much time is spent obtaining the correct sign of
! a matrix element (i.e. find_permutation_* routines).  These can be avoided
! unless the spawning event is successful as we only need the correct sign of
! the matrix element if offspring are produced.

use const
implicit none

contains

!--- Spawning wrappers ---

    subroutine spawn_standard(rng, sys, spawn_cutoff, real_factor, cdet, parent_sign, gen_excit_ptr, nspawn, connection)

        ! Attempt to spawn a new particle on a connected determinant.

        ! This is just a thin wrapper around a system-specific excitation
        ! generator and a utility function.

        ! In/Out:
        !    rng: random number generator.
        ! In:
        !    sys: system being studied.
        !    spawn_cutoff: The size of the minimum spawning event allowed, in
        !        the encoded representation. Events smaller than this will be
        !        stochastically rounded up to this value or down to zero.
        !    real_factor: The factor by which populations are multiplied to
        !        enable non-integer populations.
        !    cdet: info on the current determinant (cdet) that we will spawn
        !        from.
        !    parent_sign: sign of the population on the parent determinant (i.e.
        !        either a positive or negative integer).
        !    gen_excit_ptr: procedure pointer to excitation generators.
        !        gen_excit_ptr%full *must* be set to a procedure which generates
        !        a complete excitation.
        ! Out:
        !    nspawn: number of particles spawned, in the encoded representation.
        !        0 indicates the spawning attempt was unsuccessful.
        !    connection: excitation connection between the current determinant
        !        and the child determinant, on which progeny are spawned.

        use determinants, only: det_info
        use excitations, only: excit
        use system, only: sys_t
        use proc_pointers, only: gen_excit_ptr_t
        use dSFMT_interface, only: dSFMT_t

        type(dSFMT_t), intent(inout) :: rng
        type(sys_t), intent(in) :: sys
        integer(int_p), intent(in) :: spawn_cutoff
        integer(int_p), intent(in) :: real_factor
        type(det_info), intent(in) :: cdet
        integer(int_p), intent(in) :: parent_sign
        type(gen_excit_ptr_t), intent(in) :: gen_excit_ptr
        integer(int_p), intent(out) :: nspawn
        type(excit), intent(out) :: connection

        real(p) :: pgen, hmatel

        ! 1. Generate random excitation.
        call gen_excit_ptr%full(rng, sys, cdet, pgen, connection, hmatel)

        ! 2. Attempt spawning.
        nspawn = attempt_to_spawn(rng, spawn_cutoff, real_factor, hmatel, pgen, parent_sign)

    end subroutine spawn_standard

    subroutine spawn_importance_sampling(rng, sys, spawn_cutoff, real_factor, cdet, parent_sign, gen_excit_ptr, nspawn, connection)

        ! Attempt to spawn a new particle on a connected determinant.

        ! This subroutine applies a transformation to the Hamiltonian to achieve
        ! importance sampling of the stochastic process.

        ! This is just a thin wrapper around a system-specific excitation
        ! generator, trial-function specific transformation routine and
        ! a utility function.

        ! In/Out:
        !    rng: random number generator.
        ! In:
        !    sys: system being studied.
        !    spawn_cutoff: The size of the minimum spawning event allowed, in
        !        the encoded representation. Events smaller than this will be
        !        stochastically rounded up to this value or down to zero.
        !    real_factor: The factor by which populations are multiplied to
        !        enable non-integer populations.
        !    cdet: info on the current determinant (cdet) that we will spawn
        !        from.
        !    parent_sign: sign of the population on the parent determinant (i.e.
        !        either a positive or negative integer).
        !    gen_excit_ptr: procedure pointer to excitation generators.
        !        gen_excit_ptr%full *must* be set to a procedure which generates
        !        a complete excitation.
        ! Out:
        !    nspawn: number of particles spawned, in the encoded representation.
        !        0 indicates the spawning attempt was unsuccessful.
        !    connection: excitation connection between the current determinant
        !        and the child determinant, on which progeny are spawned.

        use determinants, only: det_info
        use system, only: sys_t
        use excitations, only: excit
        use proc_pointers, only: gen_excit_ptr_t
        use dSFMT_interface, only: dSFMT_t

        type(dSFMT_t), intent(inout) :: rng
        type(sys_t), intent(in) :: sys
        integer(int_p), intent(in) :: spawn_cutoff
        integer(int_p), intent(in) :: real_factor
        type(det_info), intent(in) :: cdet
        integer(int_p), intent(in) :: parent_sign
        type(gen_excit_ptr_t), intent(in) :: gen_excit_ptr
        integer(int_p), intent(out) :: nspawn
        type(excit), intent(out) :: connection

        real(p) :: pgen, hmatel

        ! 1. Generate random excitation.
        call gen_excit_ptr%full(rng, sys, cdet, pgen, connection, hmatel)

        ! 2. Transform Hamiltonian matrix element by trial function.
        call gen_excit_ptr%trial_fn(sys, cdet, connection, hmatel)

        ! 3. Attempt spawning.
        nspawn = attempt_to_spawn(rng, spawn_cutoff, real_factor, hmatel, pgen, parent_sign)

    end subroutine spawn_importance_sampling

    subroutine spawn_lattice_split_gen(rng, sys, spawn_cutoff, real_factor, cdet, parent_sign, gen_excit_ptr, nspawn, connection)

        ! Attempt to spawn a new particle on a connected determinant.

        ! This is just a thin wrapper around a system-specific excitation
        ! generator and a utility function.

        ! This subroutine applies a transformation to the Hamiltonian to achieve
        ! importance sampling of the stochastic process.

        ! For lattice models (principally the Hubbard model; the savings for the
        ! Heisenberg model are minimal) one can make a useful optimisation, as
        ! determining |H_ij| is fast (indeed, constant if non-zero) and does not
        ! require full knowledge of the excitation.  As only a small fraction of
        ! spawning events are successful, it is faster to not do any unnecessary
        ! work and test whether the spawning event is successful before
        ! finalising the excitation.

        ! In/Out:
        !    rng: random number generator.
        ! In:
        !    sys: system being studied.
        !    spawn_cutoff: The size of the minimum spawning event allowed, in
        !        the encoded representation. Events smaller than this will be
        !        stochastically rounded up to this value or down to zero.
        !    real_factor: The factor by which populations are multiplied to
        !        enable non-integer populations.
        !    cdet: info on the current determinant (cdet) that we will spawn
        !        from.
        !    parent_sign: sign of the population on the parent determinant (i.e.
        !        either a positive or negative integer).
        !    gen_excit_ptr: procedure pointer to excitation generators.
        !        gen_excit_ptr%init and gen_excit_ptr%finalise *must* be set to
        !        a pair of procedures which generate a complete excitation.
        !        gen_excit_ptr%init must return (at least) the connecting matrix
        !        element and gen_excit_ptr%finalise must fill in the rest of the
        !        information about the excitation.
        ! Out:
        !    nspawn: number of particles spawned, in the encoded representation.
        !        0 indicates the spawning attempt was unsuccessful.
        !    connection: excitation connection between the current determinant
        !        and the child determinant, on which progeny are spawned.

        use determinants, only: det_info
        use system, only: sys_t
        use excitations, only: excit
        use fciqmc_data, only: tau
        use proc_pointers, only: gen_excit_ptr_t
        use dSFMT_interface, only: dSFMT_t

        type(dSFMT_t), intent(inout) :: rng
        type(sys_t), intent(in) :: sys
        integer(int_p), intent(in) :: spawn_cutoff
        integer(int_p), intent(in) :: real_factor
        type(det_info), intent(in) :: cdet
        integer(int_p), intent(in) :: parent_sign
        type(gen_excit_ptr_t), intent(in) :: gen_excit_ptr
        integer(int_p), intent(out) :: nspawn
        type(excit), intent(out) :: connection

        real(p) :: pgen, abs_hmatel, hmatel

        ! 1. Generate enough of a random excitation to determinant the
        ! generation probability and |H_ij|.
        call gen_excit_ptr%init(rng, sys, cdet, pgen, connection, abs_hmatel)

        ! 2. Attempt spawning.
        nspawn = nspawn_from_prob(rng, spawn_cutoff, real_factor, tau*abs_hmatel/pgen)

        if (nspawn /= 0_int_p) then

            ! 3. Complete excitation and find sign of connecting matrix element.
            call gen_excit_ptr%finalise(rng, sys, cdet, connection, hmatel)

            ! 4. Find sign of offspring.
            call set_child_sign(hmatel, parent_sign, nspawn)

        end if

    end subroutine spawn_lattice_split_gen

    subroutine spawn_lattice_split_gen_importance_sampling(rng, sys, spawn_cutoff, real_factor, cdet, parent_sign, &
                                                           gen_excit_ptr, nspawn, connection)

        ! Attempt to spawn a new particle on a connected determinant.

        ! This is just a thin wrapper around a system-specific excitation
        ! generator and a utility function.

        ! For lattice models (principally the Hubbard model; the savings for the
        ! Heisenberg model are minimal) one can make a useful optimisation, as
        ! determining |H_ij| is fast (indeed, constant if non-zero) and does not
        ! require full knowledge of the excitation.  As only a small fraction of
        ! spawning events are successful, it is faster to not do any unnecessary
        ! work and test whether the spawning event is successful before
        ! finalising the excitation.

        ! In/Out:
        !    rng: random number generator.
        ! In:
        !    sys: system being studied.
        !    spawn_cutoff: The size of the minimum spawning event allowed, in
        !        the encoded representation. Events smaller than this will be
        !        stochastically rounded up to this value or down to zero.
        !    real_factor: The factor by which populations are multiplied to
        !        enable non-integer populations.
        !    cdet: info on the current determinant (cdet) that we will spawn
        !        from.
        !    parent_sign: sign of the population on the parent determinant (i.e.
        !        either a positive or negative integer).
        !    gen_excit_ptr: procedure pointer to excitation generators.
        !        gen_excit_ptr%init and gen_excit_ptr%finalise *must* be set to
        !        a pair of procedures which generate a complete excitation.
        !        gen_excit_ptr%init must return (at least) the connecting matrix
        !        element and gen_excit_ptr%finalise must fill in the rest of the
        !        information about the excitation.
        ! Out:
        !    nspawn: number of particles spawned, in the encoded representation.
        !        0 indicates the spawning attempt was unsuccessful.
        !    connection: excitation connection between the current determinant
        !        and the child determinant, on which progeny are spawned.

        use determinants, only: det_info
        use system, only: sys_t
        use excitations, only: excit
        use fciqmc_data, only: tau
        use proc_pointers, only: gen_excit_ptr_t
        use dSFMT_interface, only: dSFMT_t

        type(dSFMT_t), intent(inout) :: rng
        type(sys_t), intent(in) :: sys
        integer(int_p), intent(in) :: spawn_cutoff
        integer(int_p), intent(in) :: real_factor
        type(det_info), intent(in) :: cdet
        integer(int_p), intent(in) :: parent_sign
        type(gen_excit_ptr_t), intent(in) :: gen_excit_ptr
        integer(int_p), intent(out) :: nspawn
        type(excit), intent(out) :: connection

        real(p) :: pgen, tilde_hmatel, hmatel

        ! 1. Generate enough of a random excitation to determinant the
        ! generation probability and |H_ij|.
        call gen_excit_ptr%init(rng, sys, cdet, pgen, connection, tilde_hmatel)

        ! 2. Transform Hamiltonian matrix element by trial function.
        call gen_excit_ptr%trial_fn(sys, cdet, connection, tilde_hmatel)

        ! 3. Attempt spawning.
        nspawn = nspawn_from_prob(rng, spawn_cutoff, real_factor, tau*abs(tilde_hmatel)/pgen)

        if (nspawn /= 0_int_p) then

            ! 4. Complete excitation and find sign of connecting matrix element.
            ! *NOTE*: this returns the original matrix element and *not* the
            ! matrix element after the trial function transformation.
            call gen_excit_ptr%finalise(rng, sys, cdet, connection, hmatel)

            ! 5. Find sign of offspring.
            ! Note that we don't care about the value of H_ij at this step, only
            ! the sign.
            call set_child_sign(tilde_hmatel*hmatel, parent_sign, nspawn)

        end if

    end subroutine spawn_lattice_split_gen_importance_sampling

    subroutine spawn_null(rng, sys, spawn_cutoff, real_factor, cdet, parent_sign, gen_excit_ptr, nspawn, connection)

        ! This is a null spawning routine for use with operators which are
        ! diagonal in the basis and hence only have a cloning step in the
        ! Hellmann-Feynman sampling.  It does *nothing*.

        ! In/Out:
        !    rng: random number generator.
        ! In:
        !    sys: system being studied.
        !    spawn_cutoff: The size of the minimum spawning event allowed, in
        !        the encoded representation. Events smaller than this will be
        !        stochastically rounded up to this value or down to zero.
        !    real_factor: The factor by which populations are multiplied to
        !        enable non-integer populations.
        !    cdet: info on the current determinant (cdet) that we will spawn
        !        from (or not, in this case!).
        !    parent_sign: sign of the population on the parent determinant (i.e.
        !        either a positive or negative integer).
        !    gen_excit_ptr: procedure pointer to excitation generators.
        ! Out:
        !    nspawn: number of particles spawned, in the encoded representation.
        !        0 indicates the spawning attempt was unsuccessful.
        !    connection: excitation connection between the current determinant
        !        and the child determinant, on which progeny are spawned.

        use determinants, only: det_info
        use system, only: sys_t
        use excitations, only: excit
        use proc_pointers, only: gen_excit_ptr_t
        use dSFMT_interface, only: dSFMT_t

        type(dSFMT_t), intent(inout) :: rng
        type(sys_t), intent(in) :: sys
        integer(int_p), intent(in) :: spawn_cutoff
        integer(int_p), intent(in) :: real_factor
        type(det_info), intent(in) :: cdet
        integer(int_p), intent(in) :: parent_sign
        type(gen_excit_ptr_t), intent(in) :: gen_excit_ptr
        integer(int_p), intent(out) :: nspawn
        type(excit), intent(out) :: connection

        ! Just some null operations to avoid -Wall -Werror causing errors.
        connection%nexcit = huge(0)

        ! Return nspawn = 0 as we don't want to do any spawning.
        nspawn = 0_int_p

    end subroutine spawn_null

!--- Attempt spawning based upon random excitation ---

    function nspawn_from_prob(rng, spawn_cutoff, real_factor, probability) result(nspawn)

        ! Generate the number spawned from a probability. If probability is greater than
        ! zero, then number spawned = int(probability) + stochastic{0,1}
        ! where the latter half of the RHS is a stochastic spawning from the remainder
        !
        ! In:
        !    spawn_cutoff: The size of the minimum spawning event allowed, in
        !        the encoded representation. Events smaller than this will be
        !        stochastically rounded up to this value or down to zero.
        !    real_factor: The factor by which populations are multiplied to
        !        enable non-integer populations.
        !    probability: the spawning probability
        ! In/Out:
        !    rng: random number generator.
        !
        ! Returns:
        !    number_spawned: the number spawned from this probability

        use dSFMT_interface, only: dSFMT_t, get_rand_close_open

        implicit none
        real(p), intent(in) :: probability
        type(dSFMT_t), intent(inout) :: rng
        integer(int_p), intent(in) :: spawn_cutoff
        integer(int_p), intent(in) :: real_factor
        integer(int_s) :: nspawn
        real(p) :: pspawn

        ! 'Encode' the spawning probability by multiplying by 2^(real_bit_shift).
        ! We then stochastically round this probability either up or down to
        ! the nearest integers. This allows a resolution of 2^(-real_spawning)
        ! when we later divide this factor back out. (See comments for
        ! walker_population).
        pspawn = probability*real_factor

        if (abs(pspawn) < spawn_cutoff) then

            ! If the spawning amplitude is below the minimum spawning event
            ! allowed, stochastically round it either down to zero or up
            ! to the cutoff.
            if (pspawn > get_rand_close_open(rng)*spawn_cutoff) then
                nspawn = spawn_cutoff
            else
                nspawn = 0_int_p
            end if

        else

            ! Need to take into account the possibilty of a spawning attempt
            ! producing multiple offspring...
            ! If pspawn is > 1, then we spawn floor(pspawn) as a minimum and
            ! then spawn a particle with probability pspawn-floor(pspawn).
            nspawn = int(pspawn, int_p)
            pspawn = pspawn - nspawn

            if (pspawn > get_rand_close_open(rng)) nspawn = nspawn + 1_int_p

        end if

    end function nspawn_from_prob

    subroutine set_child_sign(hmatel, parent_sign, nspawn)

        ! Set the sign of the child walkers based upon the sign of the
        ! Hamiltonian matrix element connecting the parent determinant to the
        ! child determinant.
        !
        ! In:
        !    hmatel: < D | H | D' >, the Hamiltonian matrix element between a
        !        determinant and a connected determinant.
        !    parent_sign: sign of the population on the parent determinant (i.e.
        !        either a positive or negative integer).
        ! In/Out:
        !    nspawn: On input, the unsigned population of child walkers spawned
        !    from |D> to |D'>.  On output, the *signed* population of child
        !    walkers produced by this spawning attempt.

        real(p), intent(in) :: hmatel
        integer(int_p), intent(in) :: parent_sign
        integer(int_p), intent(inout) :: nspawn

        ! If H_ij is positive, then the spawned walker is of opposite
        ! sign to the parent, otherwise the spawned walkers if of the same
        ! sign as the parent.
        if (hmatel > 0.0_p) then
            nspawn = -sign(nspawn, parent_sign)
        else
            nspawn = sign(nspawn, parent_sign)
        end if

    end subroutine set_child_sign

    function attempt_to_spawn(rng, spawn_cutoff, real_factor, hmatel, pgen, parent_sign) result(nspawn)

        ! In:
        !    spawn_cutoff: The size of the minimum spawning event allowed, in
        !        the encoded representation. Events smaller than this will be
        !        stochastically rounded up to this value or down to zero.
        !    real_factor: The factor by which populations are multiplied to
        !        enable non-integer populations.
        !    hmatel: Hamiltonian matrix element connecting a determinant and an
        !    excitation of that determinant.
        !    pgen: probability of generating the excitation.
        !    parent_sign: sign of the population on the parent determinant (i.e.
        !        either a positive or negative integer).
        ! In/Out:
        !    rng: random number generator.
        ! Returns:
        !    number of particles spawned.  0 indicates the spawning attempt was
        !    unsuccessful.

        use dSFMT_interface, only: dSFMT_t, get_rand_close_open
        use fciqmc_data, only: tau

        integer(int_p) :: nspawn

        real(p), intent(in) :: pgen, hmatel
        integer(int_p), intent(in) :: parent_sign
        type(dSFMT_t), intent(inout) :: rng
        integer(int_p), intent(in) :: spawn_cutoff
        integer(int_p), intent(in) :: real_factor
        real(p) :: pspawn

        ! Calculate probability spawning is successful.
        pspawn = tau*abs(hmatel)/pgen

        ! 'Encode' the spawning probability by multiplying by 2^(real_bit_shift).
        ! We then stochastically round this probability either up or down to
        ! the nearest integers. This allows a resolution of 2^(-real_spawning)
        ! when we later divide this factor back out. (See comments for
        ! walker_population).
        pspawn = pspawn*real_factor

        if (pspawn < spawn_cutoff) then

            ! If the spawning amplitude is below the minimum spawning event
            ! allowed, stochastically round it either down to zero or up
            ! to the cutoff.
            if (pspawn > get_rand_close_open(rng)*spawn_cutoff) then
                nspawn = spawn_cutoff
            else
                nspawn = 0_int_p
            end if

        else

            ! Need to take into account the possibilty of a spawning attempt
            ! producing multiple offspring...
            ! If pspawn is > 1, then we spawn floor(pspawn) as a minimum and
            ! then spawn a particle with probability pspawn-floor(pspawn).
            nspawn = int(pspawn, int_p)
            pspawn = pspawn - nspawn

            if (pspawn > get_rand_close_open(rng)) nspawn = nspawn + 1_int_p

        end if

        if (nspawn > 0) then
            ! If H_ij is positive, then the spawned walker is of opposite
            ! sign to the parent, otherwise the spawned walkers if of the same
            ! sign as the parent.
            if (hmatel > 0.0_p) then
                nspawn = -sign(nspawn, parent_sign)
            else
                nspawn = sign(nspawn, parent_sign)
            end if
        end if

    end function attempt_to_spawn

!--- Assuming spawning is successful, create new particle appropriately ---

<<<<<<< HEAD
    function assign_particle_processor(particle_label, length, seed, shift, freq, np) result(particle_proc)

        ! In:
        !    particle_label: bit string which describes the location/basis
        !       function/etc of the particle (ie psip or excip).
        !    length: size of particle_label.
        !    seed: seed to pass to the hashing function.
        !    shift: value to add to the hash of the label before determining
        !       the processor to which the label is assigned.
        !    freq: frequency over which the result changes exactly once.
        !       See comments below.  Ignored if the shift is 0.  Must be smaller
        !       than 32.
        !    np: number of processors over which the particles are to be
        !       distributed.
        ! Returns:
        !    particle_proc: processor number (in range [0,np-1] on which the
        !       particle should reside.

        use hashing, only: murmurhash_bit_string

        integer :: particle_proc
        integer(i0), intent(in) :: particle_label(length)
        integer, intent(in) :: length, seed, shift, freq, np

        integer :: hash, offset
        integer(i0) :: mod_label(length)

        ! (Extra credit for parallel calculations)
        ! Hash the label to get a (hopefully uniform) distribution across all
        ! possible particle labels and then modulo it to assign each label in
        ! a (hopefully uniform) fashion.
        hash = murmurhash_bit_string(particle_label, length, seed)
        if (shift == 0) then
            ! p = hash(label) % np
            particle_proc = modulo(hash, np)
        else
            ! o = [ hash(label) + shift ] >> freq
            ! p = [ hash(label) + o ] % np
            ! Explanation:
            ! We wish to slowly vary the processor a label is assigned to.
            ! The shift is a fast(ish) varying value (e.g. the iteration
            ! number).
            ! [ hash(label) + shift ] >> freq changes exactly once in 2^freq
            ! consecutive values of the shift, i.e. when the freq lower bits of
            ! [ hash(label) + shift ] is greater than 2^freq.  We add this
            ! offset onto the label and rehash.  label+offset varies once every
            ! 2^freq values of the shift and hence the assigned processor
            ! changes at most once in this window.
            offset = ishft(hash+shift, -freq)
            mod_label = particle_label + offset
            hash = murmurhash_bit_string(mod_label, length, seed)
            particle_proc = modulo(hash, np)
        end if

    end function assign_particle_processor

    subroutine add_spawned_particle(f_new, nspawn, particle_type, iproc_spawn, spawn)

        ! Add a new particle to a store of spawned particles.

        ! In:
        !    f_new:  determinant on which to spawn.
        !    nspawn: the (signed) number of particles to create on the
        !        spawned determinant.
        !    particle_type: the index of particle type to be created.
        !    iproc_spawn: processor to which f_new belongs (see assign_particle_processor).
        ! In/Out:
        !    spawn: spawn_t object to which the spanwed particle will be added.

        use parallel, only: nthreads
        use spawn_data, only: spawn_t
        use omp_lib

        integer(i0), intent(in) :: f_new(:)
        integer(int_p), intent(in) :: nspawn
        integer, intent(in) :: particle_type, iproc_spawn
        type(spawn_t), intent(inout) :: spawn
#ifndef _OPENMP
        integer, parameter :: thread_id = 0
#else
        integer :: thread_id
        thread_id = omp_get_thread_num()
#endif

        ! Move to the next position in the spawning array.
        spawn%head(thread_id,iproc_spawn) = spawn%head(thread_id,iproc_spawn) + nthreads

        ! Zero it as not all fields are set.
        spawn%sdata(:,spawn%head(thread_id,iproc_spawn)) = 0_int_s

        ! Set info in spawning array.
        spawn%sdata(:spawn%bit_str_len,spawn%head(thread_id,iproc_spawn)) = int(f_new, int_s)
        spawn%sdata(spawn%bit_str_len+particle_type,spawn%head(thread_id,iproc_spawn)) = int(nspawn, int_s)

    end subroutine add_spawned_particle

    subroutine add_flagged_spawned_particle(f_new, nspawn, particle_type, flag, iproc_spawn, spawn)

        ! Add a new particle to a store of spawned particles with the flag field
        ! set.

        ! In:
        !    f_new:  determinant on which to spawn.
        !    nspawn: the (signed) number of particles to create on the
        !        spawned determinant.
        !    particle_type: the index of particle type to be created.
        !    flag: flag value of the determinant/particle to set in the spawn store.
        !    iproc_spawn: processor to which f_new belongs (see assign_particle_processor).
        ! In/Out:
        !    spawn: spawn_t object to which the spanwed particle will be added.

        use parallel, only: nthreads
        use spawn_data, only: spawn_t
        use omp_lib

        integer(i0), intent(in) :: f_new(:)
        integer(int_p), intent(in) :: nspawn
        integer, intent(in) :: particle_type, flag, iproc_spawn
        type(spawn_t), intent(inout) :: spawn
#ifndef _OPENMP
        integer, parameter :: thread_id = 0
#else
        integer :: thread_id
        thread_id = omp_get_thread_num()
#endif

        ! Move to the next position in the spawning array.
        spawn%head(thread_id,iproc_spawn) = spawn%head(thread_id,iproc_spawn) + nthreads

        ! Zero it as not all fields are set.
        spawn%sdata(:,spawn%head(thread_id,iproc_spawn)) = 0_int_s

        ! Set info in spawning array.
        spawn%sdata(:spawn%bit_str_len,spawn%head(thread_id,iproc_spawn)) = int(f_new, int_s)
        spawn%sdata(spawn%bit_str_len+particle_type,spawn%head(thread_id,iproc_spawn)) = int(nspawn, int_s)
        spawn%sdata(spawn%flag_indx,spawn%head(thread_id,iproc_spawn)) = int(flag, int_s)

    end subroutine add_flagged_spawned_particle

    subroutine add_spawned_particles(f_new, nspawn, iproc_spawn, spawn)

        ! Add a set of particles to a store of spawned particles.

        ! In:
        !    f_new:  determinant on which to spawn.
        !    nspawn: the (signed) number of particles of each particle type to
        !       create on the spawned determinant.
        !    iproc_spawn: processor to which f_new belongs (see assign_particle_processor).
        ! In/Out:
        !    spawn: spawn_t object to which the spanwed particle will be added.

        use parallel, only: nthreads
        use spawn_data, only: spawn_t
        use omp_lib

        integer(i0), intent(in) :: f_new(:)
        integer(int_p), intent(in) :: nspawn(:) ! (spawn%ntypes)
        integer, intent(in) :: iproc_spawn
        type(spawn_t), intent(inout) :: spawn
#ifndef _OPENMP
        integer, parameter :: thread_id = 0
#else
        integer :: thread_id
        thread_id = omp_get_thread_num()
#endif

        ! Move to the next position in the spawning array.
        spawn%head(thread_id,iproc_spawn) = spawn%head(thread_id,iproc_spawn) + nthreads

        ! Zero it as not all fields are set.
        spawn%sdata(:,spawn%head(thread_id,iproc_spawn)) = 0_int_s

        ! Set info in spawning array.
        spawn%sdata(:spawn%bit_str_len,spawn%head(thread_id,iproc_spawn)) = int(f_new, int_s)
        spawn%sdata(spawn%bit_str_len+1:spawn%bit_str_len+spawn%ntypes,spawn%head(thread_id,iproc_spawn)) = int(nspawn, int_s)

    end subroutine add_spawned_particles

    subroutine create_spawned_particle(cdet, connection, nspawn, particle_type, spawn)
=======
    subroutine create_spawned_particle(cdet, connection, nspawn, particle_type, spawn, fexcit)
>>>>>>> e586b864

        ! Create a spawned walker in the spawned walkers lists.
        ! The current position in the spawning array is updated.

        ! In:
        !    cdet: info on the current determinant (cdet) that we will spawn
        !        from.
        !    connection: excitation connecting the current determinant to its
        !        offspring.  Note that the perm field is not used.  Ignored if fexcit is
        !        given.
        !    nspawn: the (signed) number of particles to create on the
        !        spawned determinant.
        !    particle_type: the index of particle type to be created.
        !    fexcit (optional): bit string representation of the determinant spawned onto.
        ! In/Out:
        !    spawn: spawn_t object to which the spawned particle will be added.

        use parallel, only: nprocs

        use basis, only: basis_length
        use determinants, only: det_info
        use excitations, only: excit, create_excited_det
        use spawn_data, only: spawn_t

        type(det_info), intent(in) :: cdet
        type(excit), intent(in) :: connection
        integer(int_p), intent(in) :: nspawn
        integer, intent(in) :: particle_type
        integer(i0), intent(in), target, optional :: fexcit(:)
        type(spawn_t), intent(inout) :: spawn

<<<<<<< HEAD
        integer(i0) :: f_new(basis_length)
        integer :: iproc_spawn

        ! Create bit string of new determinant.
        call create_excited_det(cdet%f, connection, f_new)
=======
        integer(i0), target :: f_local(basis_length)
        integer(i0), pointer :: f_new(:)
#ifndef PARALLEL
        integer, parameter :: iproc_spawn = 0
#else
        integer :: iproc_spawn
#endif
#ifndef _OPENMP
        integer, parameter :: thread_id = 0
#else
        integer :: thread_id
        thread_id = omp_get_thread_num()
#endif

        if (present(fexcit)) then
            f_new => fexcit
        else
            call create_excited_det(cdet%f, connection, f_local)
            f_new => f_local
        end if
>>>>>>> e586b864

        iproc_spawn = assign_particle_processor(f_new, basis_length, spawn%hash_seed, spawn%hash_shift, spawn%move_freq, nprocs)

        call add_spawned_particle(f_new, nspawn, particle_type, iproc_spawn, spawn)

    end subroutine create_spawned_particle

    subroutine create_spawned_particle_initiator(cdet, connection, nspawn, particle_type, spawn, fexcit)

        ! Create a spawned walker in the spawned walkers lists.
        ! The current position in the spawning array is updated.

        ! In:
        !    cdet: info on the current determinant (cdet) that we will spawn
        !        from.
        !    connection: excitation connecting the current determinant to its
        !        offspring.  Note that the perm field is not used.  Ignored if fexcit is
        !        given.
        !    nspawn: the (signed) number of particles to create on the
        !        spawned determinant.
        !    particle_type: the index of particle type to be created.
        !    fexcit (optional): bit string representation of the determinant spawned onto.
        ! In/Out:
        !    spawn: spawn_t object to which the spawned particle will be added.

        use parallel, only: nprocs

        use basis, only: basis_length
        use determinants, only: det_info
        use excitations, only: excit, create_excited_det
        use spawn_data, only: spawn_t

        type(det_info), intent(in) :: cdet
        type(excit), intent(in) :: connection
        integer(int_p), intent(in) :: nspawn
        integer, intent(in) :: particle_type
        integer(i0), intent(in), target, optional :: fexcit(:)
        type(spawn_t), intent(inout) :: spawn

<<<<<<< HEAD
        integer(i0) :: f_new(basis_length)
=======
        integer(i0), target :: f_local(basis_length)
        integer(i0), pointer :: f_new(:)
#ifndef PARALLEL
        integer, parameter :: iproc_spawn = 0
#else
>>>>>>> e586b864
        integer :: iproc_spawn

        if (present(fexcit)) then
            f_new => fexcit
        else
            call create_excited_det(cdet%f, connection, f_local)
            f_new => f_local
        end if

        iproc_spawn = assign_particle_processor(f_new, basis_length, spawn%hash_seed, spawn%hash_shift, spawn%move_freq, nprocs)

        call add_flagged_spawned_particle(f_new, nspawn, particle_type, cdet%initiator_flag, iproc_spawn, spawn)

    end subroutine create_spawned_particle_initiator

    subroutine create_spawned_particle_truncated(cdet, connection, nspawn, particle_type, spawn, fexcit)

        ! Create a spawned walker in the spawned walkers lists.
        ! The current position in the spawning array is updated.

        ! TODO: comment

        ! In:
        !    cdet: info on the current determinant (cdet) that we will spawn
        !        from.
        !    connection: excitation connecting the current determinant to its
        !        offspring.  Note that the perm field is not used.  Ignored if fexcit is
        !        given.
        !    nspawn: the (signed) number of particles to create on the
        !        spawned determinant.
        !    particle_type: the index of particle type to be created.
        !    fexcit (optional): bit string representation of the determinant spawned onto.
        ! In/Out:
        !    spawn: spawn_t object to which the spawned particle will be added.

        use parallel, only: nprocs

        use basis, only: basis_length
        use calc, only: truncation_level
        use determinants, only: det_info
        use excitations, only: excit, create_excited_det, get_excitation_level
        use fciqmc_data, only: hs_f0
        use spawn_data, only: spawn_t

        type(det_info), intent(in) :: cdet
        type(excit), intent(in) :: connection
        integer(int_p), intent(in) :: nspawn
        integer, intent(in) :: particle_type
        integer(i0), intent(in), target, optional :: fexcit(:)
        type(spawn_t), intent(inout) :: spawn

<<<<<<< HEAD
        integer(i0) :: f_new(basis_length)
=======
        integer(i0), target :: f_local(basis_length)
        integer(i0), pointer :: f_new(:)
#ifndef PARALLEL
        integer, parameter :: iproc_spawn = 0
#else
>>>>>>> e586b864
        integer :: iproc_spawn

        if (present(fexcit)) then
            f_new => fexcit
        else
            call create_excited_det(cdet%f, connection, f_local)
            f_new => f_local
        end if

        ! Only accept spawning if it's within the truncation level.
        if (get_excitation_level(hs_f0, f_new) <= truncation_level) then

            iproc_spawn = assign_particle_processor(f_new, basis_length, spawn%hash_seed, spawn%hash_shift, spawn%move_freq, nprocs)

            call add_spawned_particle(f_new, nspawn, particle_type, iproc_spawn, spawn)

        end if

    end subroutine create_spawned_particle_truncated

    subroutine create_spawned_particle_initiator_truncated(cdet, connection, nspawn, particle_type, spawn, fexcit)

        ! Create a spawned walker in the spawned walkers lists.
        ! The current position in the spawning array is updated.

        ! TODO: comment

        ! In:
        !    cdet: info on the current determinant (cdet) that we will spawn
        !        from.
        !    connection: excitation connecting the current determinant to its
        !        offspring.  Note that the perm field is not used.  Ignored if fexcit is
        !        given.
        !    nspawn: the (signed) number of particles to create on the
        !        spawned determinant.
        !    particle_type: the index of particle type to be created.
        !    fexcit (optional): bit string representation of the determinant spawned onto.
        ! In/Out:
        !    spawn: spawn_t object to which the spawned particle will be added.

        use parallel, only: nprocs

        use basis, only: basis_length
        use calc, only: truncation_level
        use determinants, only: det_info
        use excitations, only: excit, create_excited_det, get_excitation_level
        use fciqmc_data, only: hs_f0
        use spawn_data, only: spawn_t

        type(det_info), intent(in) :: cdet
        type(excit), intent(in) :: connection
        integer(int_p), intent(in) :: nspawn
        integer, intent(in) :: particle_type
        integer(i0), intent(in), target, optional :: fexcit(:)
        type(spawn_t), intent(inout) :: spawn

<<<<<<< HEAD
        integer(i0) :: f_new(basis_length)
=======
        integer(i0), target :: f_local(basis_length)
        integer(i0), pointer :: f_new(:)
#ifndef PARALLEL
        integer, parameter :: iproc_spawn = 0
#else
>>>>>>> e586b864
        integer :: iproc_spawn

        if (present(fexcit)) then
            f_new => fexcit
        else
            call create_excited_det(cdet%f, connection, f_local)
            f_new => f_local
        end if

        ! Only accept spawning if it's within the truncation level.
        if (get_excitation_level(hs_f0, f_new) <= truncation_level) then

            iproc_spawn = assign_particle_processor(f_new, basis_length, spawn%hash_seed, spawn%hash_shift, spawn%move_freq, nprocs)

            call add_flagged_spawned_particle(f_new, nspawn, particle_type, cdet%initiator_flag, iproc_spawn, spawn)

        end if

    end subroutine create_spawned_particle_initiator_truncated

    subroutine create_spawned_particle_ras(cdet, connection, nspawn, particle_type, spawn, fexcit)

        ! Create a spawned walker in the spawned walkers lists.
        ! The current position in the spawning array is updated.

        ! TODO: comment

        ! In:
        !    cdet: info on the current determinant (cdet) that we will spawn
        !        from.
        !    connection: excitation connecting the current determinant to its
        !        offspring.  Note that the perm field is not used.  Ignored if fexcit is
        !        given.
        !    nspawn: the (signed) number of particles to create on the
        !        spawned determinant.
        !    particle_type: the index of particle type to be created.
        !    fexcit (optional): bit string representation of the determinant spawned onto.
        ! In/Out:
        !    spawn: spawn_t object to which the spawned particle will be added.

        use parallel, only: nprocs

        use basis, only: basis_length
        use bit_utils, only: count_set_bits
        use calc, only: truncation_level, ras1, ras3, ras1_min, ras3_max
        use determinants, only: det_info
        use excitations, only: excit, create_excited_det, get_excitation_level, in_ras
        use spawn_data, only: spawn_t

        type(det_info), intent(in) :: cdet
        type(excit), intent(in) :: connection
        integer(int_p), intent(in) :: nspawn
        integer, intent(in) :: particle_type
        integer(i0), intent(in), target, optional :: fexcit(:)
        type(spawn_t), intent(inout) :: spawn

<<<<<<< HEAD
        integer(i0) :: f_new(basis_length)
=======
        integer(i0), target :: f_local(basis_length)
        integer(i0), pointer :: f_new(:)
#ifndef PARALLEL
        integer, parameter :: iproc_spawn = 0
#else
>>>>>>> e586b864
        integer :: iproc_spawn

        if (present(fexcit)) then
            f_new => fexcit
        else
            call create_excited_det(cdet%f, connection, f_local)
            f_new => f_local
        end if

        ! Only accept spawning if it's within the RAS space.
        if (in_ras(ras1, ras3, ras1_min, ras3_max, f_new)) then

            iproc_spawn = assign_particle_processor(f_new, basis_length, spawn%hash_seed, spawn%hash_shift, spawn%move_freq, nprocs)

            call add_spawned_particle(f_new, nspawn, particle_type, iproc_spawn, spawn)

        end if

    end subroutine create_spawned_particle_ras

    subroutine create_spawned_particle_initiator_ras(cdet, connection, nspawn, particle_type, spawn, fexcit)

        ! Create a spawned walker in the spawned walkers lists.
        ! The current position in the spawning array is updated.

        ! TODO: comment

        ! In:
        !    cdet: info on the current determinant (cdet) that we will spawn
        !        from.
        !    connection: excitation connecting the current determinant to its
        !        offspring.  Note that the perm field is not used.  Ignored if fexcit is
        !        given.
        !    nspawn: the (signed) number of particles to create on the
        !        spawned determinant.
        !    particle_type: the index of particle type to be created.
        !    fexcit (optional): bit string representation of the determinant spawned onto.
        ! In/Out:
        !    spawn: spawn_t object to which the spawned particle will be added.

        use parallel, only: nprocs

        use basis, only: basis_length
        use bit_utils, only: count_set_bits
        use calc, only: truncation_level, ras1, ras3, ras1_min, ras3_max
        use determinants, only: det_info
        use excitations, only: excit, create_excited_det, get_excitation_level, in_ras
        use spawn_data, only: spawn_t

        type(det_info), intent(in) :: cdet
        type(excit), intent(in) :: connection
        integer(int_p), intent(in) :: nspawn
        integer, intent(in) :: particle_type
        integer(i0), intent(in), target, optional :: fexcit(:)
        type(spawn_t), intent(inout) :: spawn

<<<<<<< HEAD
        integer(i0) :: f_new(basis_length)
=======
        integer(i0), target :: f_local(basis_length)
        integer(i0), pointer :: f_new(:)
#ifndef PARALLEL
        integer, parameter :: iproc_spawn = 0
#else
>>>>>>> e586b864
        integer :: iproc_spawn

        if (present(fexcit)) then
            f_new => fexcit
        else
            call create_excited_det(cdet%f, connection, f_local)
            f_new => f_local
        end if

        ! Only accept spawning if it's within the RAS space.
        if (in_ras(ras1, ras3, ras1_min, ras3_max, f_new)) then

            iproc_spawn = assign_particle_processor(f_new, basis_length, spawn%hash_seed, spawn%hash_shift, spawn%move_freq, nprocs)

            call add_flagged_spawned_particle(f_new, nspawn, particle_type, cdet%initiator_flag, iproc_spawn, spawn)

        end if

    end subroutine create_spawned_particle_initiator_ras

    subroutine create_spawned_particle_density_matrix(f1, f2, connection, nspawn, spawning_end, particle_type, spawn)

        ! Create a spawned walker in the spawned walkers lists.
        ! The current position in the spawning array is updated.

        ! In:
        !    f1: bitstring corresponding to the end which is currently
        !         being spawned from.
        !    f2: bitstring corresponding to the 'inactive' end, which
        !         was not involved in the current spawning step.
        !    connection: excitation connecting the current determinant to its
        !        offspring.  Note that the perm field is not used.
        !    nspawn: the (signed) number of particles to create on the
        !        spawned determinant.
        !    spawning_end: Specifies which 'end' we are spawning from
        !        currently, ie, if the elements of the density matrix are
        !        \rho_{i,j}, are we spawning from the i end, 1, or the j end, 2.
        !    particle_type: the index of particle type to be created.
        ! In/Out:
        !    spawn: spawn_t object to which the spawned particle will be added.

        use basis, only: basis_length, total_basis_length
        use errors, only: stop_all
        use excitations, only: excit, create_excited_det
        use parallel, only: nprocs, nthreads
        use spawn_data, only: spawn_t

        integer(i0), intent(in) :: f1(basis_length), f2(basis_length)
        integer(int_p), intent(in) :: nspawn
        integer, intent(in) :: spawning_end
        integer, intent(in) :: particle_type
        type(spawn_t), intent(inout) :: spawn
        type(excit), intent(in) :: connection

        integer(i0) :: f_new(basis_length)
        integer(i0) :: f_new_tot(total_basis_length)

        ! DMQMC is not yet OpenMP parallelised.
        integer, parameter :: thread_id = 0

        integer :: iproc_spawn

        ! Create bit string of new determinant. The entire two-ended
        ! bitstring is eventually stored in f_new_tot.
        call create_excited_det(f1, connection, f_new)

        f_new_tot = 0_i0
        if (spawning_end==1) then
            f_new_tot(:basis_length) = f_new
            f_new_tot((basis_length+1):(total_basis_length)) = f2
        else
            f_new_tot(:basis_length) = f2
            f_new_tot((basis_length+1):(total_basis_length)) = f_new
        end if

        iproc_spawn = assign_particle_processor(f_new_tot, total_basis_length, spawn%hash_seed, &
                                                spawn%hash_shift, spawn%move_freq, nprocs)

        if (spawn%head(thread_id,iproc_spawn) - spawn%head_start(nthreads-1,iproc_spawn) >= spawn%block_size) &
            call stop_all('create_spawned_particle_density_matrix',&
                           'There is no space left in the spawning array.')

        call add_spawned_particle(f_new_tot, nspawn, particle_type, iproc_spawn, spawn)

    end subroutine create_spawned_particle_density_matrix

    subroutine create_spawned_particle_half_density_matrix(f1, f2, connection, nspawn, spawning_end, particle_type, spawn)

        ! Create a spawned walker in the spawned walkers lists.
        ! If walker tries to spawn in the lower triangle of density matrix
        ! then reflect it to upper triangle by swapping bit strings for the
        ! two ends. The current position in the spawning array is updated.

        ! In:
        !    f1: bitstring corresponding to the end which is currently
        !         being spawned from.
        !    f2: bitstring corresponding to the 'inactive' end, which
        !         was not involved in the current spawning step.
        !    connection: excitation connecting the current determinant to its
        !        offspring.  Note that the perm field is not used.
        !    nspawn: the (signed) number of particles to create on the
        !        spawned determinant.
        !    spawning_end: Specifies which 'end' we are spawning from
        !        currently, ie, if the elements of the density matrix are
        !        \rho_{i,j}, are we spawning from the i end, 1, or the j end, 2.
        !    particle_type: the index of particle type to be created.
        ! In/Out:
        !    spawn: spawn_t object to which the spawned particle will be added.

        use determinants, only: det_compare
        use basis, only: basis_length, total_basis_length
        use calc, only: truncation_level
        use errors, only: stop_all
        use excitations, only: excit, create_excited_det
        use parallel, only: nprocs, nthreads
        use spawn_data, only: spawn_t

        integer(i0), intent(in) :: f1(basis_length), f2(basis_length)
        integer(int_p), intent(in) :: nspawn
        integer, intent(in) :: spawning_end
        integer, intent(in) :: particle_type
        type(spawn_t), intent(inout) :: spawn
        type(excit), intent(in) :: connection

        integer(i0) :: f_new(basis_length)
        integer(i0) :: f_new_tot(total_basis_length)

        ! DMQMC is not yet OpenMP parallelised.
        integer, parameter :: thread_id = 0

        integer :: iproc_spawn

        ! Create bit string of new determinant. The entire two-ended
        ! bitstring is eventually stored in f_new_tot.
        call create_excited_det(f1, connection, f_new)
        f_new_tot = 0_i0

        ! Test to see whether the new determinant resides in the upper
        ! triangle of the density matrix. If so keep bit string ends
        ! as they are. If not then swap bitstring ends so that the
        ! new psips are reflected into the upper triangle of the density
        ! matrix as they try to spawn.
        if (det_compare(f_new, f2, basis_length) == -1) then
            f_new_tot(:basis_length) = f_new
            f_new_tot((basis_length+1):(total_basis_length)) = f2
        else
            f_new_tot(:basis_length) = f2
            f_new_tot((basis_length+1):(total_basis_length)) = f_new
        end if

        iproc_spawn = assign_particle_processor(f_new_tot, total_basis_length, spawn%hash_seed, &
                                                spawn%hash_shift, spawn%move_freq, nprocs)

        if (spawn%head(thread_id,iproc_spawn) - spawn%head_start(nthreads-1,iproc_spawn) >= spawn%block_size) &
            call stop_all('create_spawned_particle_half_density_matrix',&
                           'There is no space left in the spawning array.')

        call add_spawned_particle(f_new_tot, nspawn, particle_type, iproc_spawn, spawn)

    end subroutine create_spawned_particle_half_density_matrix

    subroutine create_spawned_particle_truncated_half_density_matrix(f1, f2, connection, nspawn, &
                                                                          spawning_end, particle_type, spawn)

        ! Create a spawned walker in the spawned walkers lists.
        ! The current position in the spawning array is updated.

        ! A spawned walker is only created on (f1', f2) if f1' and f2 do not differ by
        ! more than truncation_level basis functions, where f1' is obtained by
        ! applying the connection to f1.

        ! Note: This is the half density matrix version of create_spawned_particle_truncated_density_matrix
        ! It works in an ientical way apart from attempts to spawn on the lower triangle of the
        ! density matrix are reflected so that they are spawned on the upper triangle of the
        ! density matrix.

        ! In:
        !    f1: bitstring corresponding to the end which is currently
        !         being spawned from.
        !    f2: bitstring corresponding to the 'inactive' end, which
        !         was not involved in the current spawning step.
        !    connection: excitation connecting the current determinant to its
        !        offspring.  Note that the perm field is not used.
        !    nspawn: the (signed) number of particles to create on the
        !        spawned determinant.
        !    spawning_end: Specifies which 'end' we are spawning from
        !        currently, ie, if the elements of the density matrix are
        !        \rho_{i,j}, are we spawning from the i end, 1, or the j end, 2.
        !    particle_type: the index of particle type to be created.
        ! In/Out:
        !    spawn: spawn_t object to which the spawned particle will be added.

        use basis, only: basis_length, total_basis_length
        use determinants, only: det_compare
        use calc, only: truncation_level
        use errors, only: stop_all
        use excitations, only: excit, create_excited_det, get_excitation_level
        use parallel, only: nprocs, nthreads
        use spawn_data, only: spawn_t

        integer(i0), intent(in) :: f1(basis_length), f2(basis_length)
        integer(int_p), intent(in) :: nspawn
        integer, intent(in) :: spawning_end
        integer, intent(in) :: particle_type
        type(spawn_t), intent(inout) :: spawn
        type(excit), intent(in) :: connection

        integer(i0) :: f_new(basis_length)
        integer(i0) :: f_new_tot(total_basis_length)

        ! DMQMC is not yet OpenMP parallelised.
        integer, parameter :: thread_id = 0

        integer :: iproc_spawn

        ! Create bit string of new determinant. The entire two-ended
        ! bitstring is eventually stored in f_new_tot.
        call create_excited_det(f1, connection, f_new)

        if (get_excitation_level(f2, f_new) <= truncation_level) then

            f_new_tot = 0_i0
            ! Test to see whether the new determinant resides in the upper
            ! triangle of the density matrix. If so keep bit string ends
            ! as they are. If not then swap bitstring ends so that the
            ! new psips are reflected into the upper triangle of the density
            ! matrix as they try to spawn.
            if (det_compare(f_new, f2, basis_length) == -1) then
                f_new_tot(:basis_length) = f_new
                f_new_tot((basis_length+1):(total_basis_length)) = f2
            else
                f_new_tot(:basis_length) = f2
                f_new_tot((basis_length+1):(total_basis_length)) = f_new
            end if

            iproc_spawn = assign_particle_processor(f_new_tot, total_basis_length, spawn%hash_seed, &
                                                    spawn%hash_shift, spawn%move_freq, nprocs)

            if (spawn%head(thread_id,iproc_spawn) - spawn%head_start(nthreads-1,iproc_spawn) >= spawn%block_size) &
                call stop_all('create_spawned_particle_truncated_half_density_matrix',&
                               'There is no space left in the spawning array.')

            call add_spawned_particle(f_new_tot, nspawn, particle_type, iproc_spawn, spawn)

        end if

    end subroutine create_spawned_particle_truncated_half_density_matrix

    subroutine create_spawned_particle_truncated_density_matrix(f1, f2, connection, nspawn, spawning_end, particle_type, spawn)

        ! Create a spawned walker in the spawned walkers lists.
        ! The current position in the spawning array is updated.

        ! A spawned walker is only created on (f1', f2) if f1' and f2 do not
        ! differ by more than truncation_level basis functions, where f1' is
        ! obtained by applying the connection to f1.

        ! In:
        !    f1: bitstring corresponding to the end which is currently
        !         being spawned from.
        !    f2: bitstring corresponding to the 'inactive' end, which
        !         was not involved in the current spawning step.
        !    connection: excitation connecting the current determinant to its
        !        offspring.  Note that the perm field is not used.
        !    nspawn: the (signed) number of particles to create on the
        !        spawned determinant.
        !    spawning_end: Specifies which 'end' we are spawning from
        !        currently, ie, if the elements of the density matrix are
        !        \rho_{i,j}, are we spawning from the i end, 1, or the j end, 2.
        !    particle_type: the index of particle type to be created.
        ! In/Out:
        !    spawn: spawn_t object to which the spawned particle will be added.

        use basis, only: basis_length, total_basis_length
        use calc, only: truncation_level
        use errors, only: stop_all
        use excitations, only: excit, create_excited_det, get_excitation_level
        use parallel, only: nprocs, nthreads
        use spawn_data, only: spawn_t

        integer(i0), intent(in) :: f1(basis_length), f2(basis_length)
        integer(int_p), intent(in) :: nspawn
        integer, intent(in) :: spawning_end
        integer, intent(in) :: particle_type
        type(spawn_t), intent(inout) :: spawn
        type(excit), intent(in) :: connection

        integer(i0) :: f_new(basis_length)
        integer(i0) :: f_new_tot(total_basis_length)

        ! DMQMC is not yet OpenMP parallelised.
        integer, parameter :: thread_id = 0

        integer :: iproc_spawn

        ! Create bit string of new determinant. The entire two-ended
        ! bitstring is eventually stored in f_new_tot.
        call create_excited_det(f1, connection, f_new)

        if (get_excitation_level(f2, f_new) <= truncation_level) then

            f_new_tot = 0_i0
            if (spawning_end==1) then
                f_new_tot(:basis_length) = f_new
                f_new_tot((basis_length+1):(total_basis_length)) = f2
            else
                f_new_tot(:basis_length) = f2
                f_new_tot((basis_length+1):(total_basis_length)) = f_new
            end if

            iproc_spawn = assign_particle_processor(f_new_tot, total_basis_length, spawn%hash_seed, &
                                                    spawn%hash_shift, spawn%move_freq, nprocs)

            if (spawn%head(thread_id,iproc_spawn) - spawn%head_start(nthreads-1,iproc_spawn) >= spawn%block_size) &
                call stop_all('create_spawned_particle_truncated_density_matrix', &
                               'There is no space left in the spawning array.')

            call add_spawned_particle(f_new_tot, nspawn, particle_type, iproc_spawn, spawn)

        end if

    end subroutine create_spawned_particle_truncated_density_matrix

    subroutine create_spawned_particle_rdm(irdm, nspawn_in, particle_type, rdm_spawn)

        ! Create a spawned walker in the spawned walkers lists.
        ! The current position in the spawning array is updated.

        ! In:
        !    irdm: the index of the rdm that this psip contributes to.
        !    nspawn: the (signed) number of particles to create on the
        !        spawned determinant.
        !    particle_type: the index of particle type to be created.
        ! In/Out:
        !    rdm_spawn: rdm_spawn_t object to which the spanwed particle
        !    will be added.

        use bit_utils, only: operator(.bitstrgt.)
        use dmqmc_procedures, only: rdms
        use errors, only: stop_all
        use fciqmc_data, only: rdm_spawn_t
        use parallel, only: iproc, nprocs, nthreads
        use hash_table, only: hash_table_pos_t, lookup_hash_table_entry
        use hash_table, only: assign_hash_table_entry
        use utils, only: int_fmt

        integer, intent(in) :: irdm
        integer(int_p), intent(in) :: nspawn_in
        integer, intent(in) :: particle_type
        type(rdm_spawn_t), intent(inout) :: rdm_spawn
        integer(int_p) :: nspawn
        integer :: rdm_bl

        integer(i0) :: f_new_tot(2*rdms(irdm)%rdm_basis_length)
        integer(i0) :: f1(rdms(irdm)%rdm_basis_length), f2(rdms(irdm)%rdm_basis_length)

        integer :: iproc_spawn
        ! WARNING!  The below algorithm is *not* suitable for conversion to
        ! thread-safety as each thread could be spawning onto the same RDM
        ! element, yet the hash table requires a given element to exist in one
        ! (and only one) location, which is not compatible with how the threaded
        ! spawning arrays work.
        integer, parameter :: thread_id = 0

        type(hash_table_pos_t) :: pos
        logical :: hit
        integer :: err_code

        rdm_bl = rdms(irdm)%rdm_basis_length
        nspawn = nspawn_in

        f_new_tot = 0_i0
        f1 = rdms(irdm)%end1
        f2 = rdms(irdm)%end2

        ! Symmetry is enforced on the RDM in the following.
        if (f1 .bitstrgt. f2) then
            ! If below the diagonal, swap the bitstrings so that the spawning occurs above it.
            f_new_tot(:rdm_bl) = f2
            f_new_tot(rdm_bl+1:2*rdm_bl) = f1
        else
            f_new_tot(:rdm_bl) = f1
            f_new_tot(rdm_bl+1:2*rdm_bl) = f2
            if (all(f1 == f2)) then
                ! Because off-diagonal elements have been doubled (elements above the diagonal taking
                ! contributions from both below and above it), we must double the diagonal elements too.
                nspawn = nspawn*2
            end if
        end if

        associate(spawn=>rdm_spawn%spawn, ht=>rdm_spawn%ht, bsl=>rdm_spawn%spawn%bit_str_len)

            iproc_spawn = assign_particle_processor(f_new_tot, 2*rdm_bl, spawn%hash_seed, &
                                                    spawn%hash_shift, spawn%move_freq, nprocs)

            call lookup_hash_table_entry(ht, f_new_tot, pos, hit)

            if (hit) then
                associate(indx => ht%table(pos%ientry,pos%islot))
                    ! Direct annihilation/cancellation in spawning array.
                    spawn%sdata(bsl+particle_type,indx) = spawn%sdata(bsl+particle_type,indx) + int(nspawn, int_s)
                end associate
            else
                ! Move to the next position in the spawning array.
                call assign_hash_table_entry(ht, pos%islot, pos, err_code)
                if (err_code /= 0) then
                    write(6,'(1X,a9,'//int_fmt(err_code,1)//')') 'err_code:', err_code
                    call stop_all('create_spawned_particle_rdm','Error in assigning hash &
                                  &table entry.')
                end if
                ! Fix hash table to point to the head of the spawn data for this thread/processor.
                spawn%head(thread_id,iproc_spawn) = spawn%head(thread_id,iproc_spawn) + nthreads

                if (spawn%head(thread_id,iproc_spawn) - spawn%head_start(nthreads-1,iproc_spawn) >= spawn%block_size) &
                    call stop_all('create_spawned_particle_rdm','There is no space left in the RDM array.')

                ht%table(pos%ientry,pos%islot) = spawn%head(thread_id,iproc_spawn)
                associate(indx => ht%table(pos%ientry,pos%islot))
                    ! Set info in spawning array.
                    ! Zero it as not all fields are set.
                    spawn%sdata(:,indx) = 0_int_s
                    spawn%sdata(:bsl,indx) = int(f_new_tot, int_s)
                    spawn%sdata(bsl+particle_type,indx) = int(nspawn, int_s)
                end associate
            end if

        end associate

    end subroutine create_spawned_particle_rdm

end module spawning<|MERGE_RESOLUTION|>--- conflicted
+++ resolved
@@ -540,7 +540,6 @@
 
 !--- Assuming spawning is successful, create new particle appropriately ---
 
-<<<<<<< HEAD
     function assign_particle_processor(particle_label, length, seed, shift, freq, np) result(particle_proc)
 
         ! In:
@@ -719,10 +718,7 @@
 
     end subroutine add_spawned_particles
 
-    subroutine create_spawned_particle(cdet, connection, nspawn, particle_type, spawn)
-=======
     subroutine create_spawned_particle(cdet, connection, nspawn, particle_type, spawn, fexcit)
->>>>>>> e586b864
 
         ! Create a spawned walker in the spawned walkers lists.
         ! The current position in the spawning array is updated.
@@ -754,26 +750,9 @@
         integer(i0), intent(in), target, optional :: fexcit(:)
         type(spawn_t), intent(inout) :: spawn
 
-<<<<<<< HEAD
-        integer(i0) :: f_new(basis_length)
-        integer :: iproc_spawn
-
-        ! Create bit string of new determinant.
-        call create_excited_det(cdet%f, connection, f_new)
-=======
         integer(i0), target :: f_local(basis_length)
         integer(i0), pointer :: f_new(:)
-#ifndef PARALLEL
-        integer, parameter :: iproc_spawn = 0
-#else
         integer :: iproc_spawn
-#endif
-#ifndef _OPENMP
-        integer, parameter :: thread_id = 0
-#else
-        integer :: thread_id
-        thread_id = omp_get_thread_num()
-#endif
 
         if (present(fexcit)) then
             f_new => fexcit
@@ -781,7 +760,6 @@
             call create_excited_det(cdet%f, connection, f_local)
             f_new => f_local
         end if
->>>>>>> e586b864
 
         iproc_spawn = assign_particle_processor(f_new, basis_length, spawn%hash_seed, spawn%hash_shift, spawn%move_freq, nprocs)
 
@@ -821,15 +799,8 @@
         integer(i0), intent(in), target, optional :: fexcit(:)
         type(spawn_t), intent(inout) :: spawn
 
-<<<<<<< HEAD
-        integer(i0) :: f_new(basis_length)
-=======
         integer(i0), target :: f_local(basis_length)
         integer(i0), pointer :: f_new(:)
-#ifndef PARALLEL
-        integer, parameter :: iproc_spawn = 0
-#else
->>>>>>> e586b864
         integer :: iproc_spawn
 
         if (present(fexcit)) then
@@ -881,15 +852,8 @@
         integer(i0), intent(in), target, optional :: fexcit(:)
         type(spawn_t), intent(inout) :: spawn
 
-<<<<<<< HEAD
-        integer(i0) :: f_new(basis_length)
-=======
         integer(i0), target :: f_local(basis_length)
         integer(i0), pointer :: f_new(:)
-#ifndef PARALLEL
-        integer, parameter :: iproc_spawn = 0
-#else
->>>>>>> e586b864
         integer :: iproc_spawn
 
         if (present(fexcit)) then
@@ -946,15 +910,8 @@
         integer(i0), intent(in), target, optional :: fexcit(:)
         type(spawn_t), intent(inout) :: spawn
 
-<<<<<<< HEAD
-        integer(i0) :: f_new(basis_length)
-=======
         integer(i0), target :: f_local(basis_length)
         integer(i0), pointer :: f_new(:)
-#ifndef PARALLEL
-        integer, parameter :: iproc_spawn = 0
-#else
->>>>>>> e586b864
         integer :: iproc_spawn
 
         if (present(fexcit)) then
@@ -1011,15 +968,8 @@
         integer(i0), intent(in), target, optional :: fexcit(:)
         type(spawn_t), intent(inout) :: spawn
 
-<<<<<<< HEAD
-        integer(i0) :: f_new(basis_length)
-=======
         integer(i0), target :: f_local(basis_length)
         integer(i0), pointer :: f_new(:)
-#ifndef PARALLEL
-        integer, parameter :: iproc_spawn = 0
-#else
->>>>>>> e586b864
         integer :: iproc_spawn
 
         if (present(fexcit)) then
@@ -1076,15 +1026,8 @@
         integer(i0), intent(in), target, optional :: fexcit(:)
         type(spawn_t), intent(inout) :: spawn
 
-<<<<<<< HEAD
-        integer(i0) :: f_new(basis_length)
-=======
         integer(i0), target :: f_local(basis_length)
         integer(i0), pointer :: f_new(:)
-#ifndef PARALLEL
-        integer, parameter :: iproc_spawn = 0
-#else
->>>>>>> e586b864
         integer :: iproc_spawn
 
         if (present(fexcit)) then
