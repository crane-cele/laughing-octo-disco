--- conflicted
+++ resolved
@@ -20,34 +20,23 @@
 
 contains
 
-<<<<<<< HEAD
-    subroutine write_qmc_report_header(ntypes, cmplx_est, rdm_energy, nattempts)
-=======
-    subroutine write_qmc_report_header(ntypes, cmplx_est, rdm_energy, io_unit)
->>>>>>> 1ef5de2d
+    subroutine write_qmc_report_header(ntypes, cmplx_est, rdm_energy, nattempts, io_unit)
 
         ! In:
         !    ntypes: number of particle types being sampled.
         ! In (optional):
         !    cmplx_est: Print out information of cmplx_estlex estimators.
         !    rdm_energy: Print out energy calculated from rdm.
-<<<<<<< HEAD
         !    nattempts: Print out number of attempts made each iteration
         !       (for CCMC).
-=======
         !    io_unit: io unit to write to.
->>>>>>> 1ef5de2d
 
         use calc, only: doing_calc, hfs_fciqmc_calc
 
         integer, intent(in) :: ntypes
-<<<<<<< HEAD
         logical, optional, intent(in) :: cmplx_est, rdm_energy, nattempts
-=======
-        logical, optional, intent(in) :: cmplx_est, rdm_energy
         integer, intent(in), optional :: io_unit
 
->>>>>>> 1ef5de2d
         logical :: cmplx_est_set
         integer :: i, nreplicas, iunit
         character(20) :: column_title
@@ -130,20 +119,13 @@
         if (present(rdm_energy)) then
             if (rdm_energy) call write_column_title(iunit, 'RDM Energy')
         end if
-<<<<<<< HEAD
-        call write_column_title(6, '# states', int_val=.true., justify=1)
-        call write_column_title(6, '# spawn_events', int_val=.true., justify=1)
-        if (present(nattempts)) then
-            if (nattempts) call write_column_title(6, '# attempts', int_val=.true., justify=1)
-        end if
-        call write_column_title(6, 'R_spawn', low_prec_val=.true.)
-        call write_column_title(6, '  time', low_prec_val=.true., justify=2)
-=======
         call write_column_title(iunit, '# states', int_val=.true., justify=1)
         call write_column_title(iunit, '# spawn_events', int_val=.true., justify=1)
+        if (present(nattempts)) then
+            if (nattempts) call write_column_title(iunit, '# attempts', int_val=.true., justify=1)
+        end if
         call write_column_title(iunit, 'R_spawn', low_prec_val=.true.)
         call write_column_title(iunit, '  time', low_prec_val=.true., justify=2)
->>>>>>> 1ef5de2d
 
         write (iunit,'()')
 
@@ -348,13 +330,8 @@
 
     end subroutine write_column_title
 
-<<<<<<< HEAD
-    subroutine write_qmc_report(qmc_in, qs, ireport, ntot_particles, elapsed_time, comment, non_blocking_comm, cmplx_est, &
+    subroutine write_qmc_report(qmc_in, qs, ireport, ntot_particles, elapsed_time, comment, non_blocking_comm, io_unit, cmplx_est, &
                                 rdm_energy, nattempts)
-=======
-    subroutine write_qmc_report(qmc_in, qs, ireport, ntot_particles, elapsed_time, comment, non_blocking_comm, io_unit, cmplx_est, &
-                                rdm_energy)
->>>>>>> 1ef5de2d
 
         ! Write the report line at the end of a report loop.
 
@@ -382,18 +359,11 @@
         real(dp), intent(in) :: ntot_particles(:)
         real, intent(in) :: elapsed_time
         logical, intent(in) :: comment, non_blocking_comm
-<<<<<<< HEAD
         logical, intent(in), optional :: cmplx_est, rdm_energy, nattempts
+        integer, intent(in), optional :: io_unit
 
         logical :: cmplx_est_set, nattempts_set
-        integer :: mc_cycles, ntypes, i
-=======
-        logical, intent(in), optional :: cmplx_est, rdm_energy
-        integer, intent(in), optional ::io_unit
-
-        logical :: cmplx_est_set
         integer :: mc_cycles, ntypes, i, iunit
->>>>>>> 1ef5de2d
 
         ntypes = size(ntot_particles)
         iunit = 6
@@ -442,16 +412,11 @@
             if (rdm_energy) call write_qmc_var(iunit, qs%estimators(1)%rdm_energy/qs%estimators(1)%rdm_trace)
         end if
 
-<<<<<<< HEAD
-        call write_qmc_var(6, qs%estimators(1)%tot_nstates)
-        call write_qmc_var(6, qs%estimators(1)%tot_nspawn_events)
-        if (nattempts_set) then
-            call write_qmc_var(6, qs%estimators(1)%nattempts)
-        end if
-=======
         call write_qmc_var(iunit, qs%estimators(1)%tot_nstates)
         call write_qmc_var(iunit, qs%estimators(1)%tot_nspawn_events)
->>>>>>> 1ef5de2d
+        if (nattempts_set) then
+            call write_qmc_var(iunit, qs%estimators(1)%nattempts)
+        end if
 
         call write_qmc_var(iunit, qs%spawn_store%rspawn, low_prec=.true.)
         call write_qmc_var(iunit, elapsed_time/qmc_in%ncycles, low_prec=.true.)
