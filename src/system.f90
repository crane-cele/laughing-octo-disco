module system

! Module to store system information.  See also the basis module.

! Hubbard, Chung--Landau and Heisenberg systems:
!
! We assume that the lattice is defined by unit vectors and sites are located at
! all integer combinations of the primitive vectors.
! We never actually store the lattice vectors or reciprocal lattice vectors of
! the primitive unit cell.

! UEG:
!
! The lattice defines the simulation cell, to which periodic boundary conditions
! are applied.  Note that there is no underlying primitive lattice and so we
! only consider the case where the simulation cell is aligned with the
! coordinate system.

use const
use basis_types, only: basis_t
use molecular_integral_types
use ueg_types, only: ueg_basis_t
use symmetry_types, only: pg_sym_t, mom_sym_t

implicit none

! --- Interfaces to system-specific procedure pointers ---

abstract interface
    ! UEG-specific integral procedure pointers.
    ! The integral routines are different for 2D and UEG.  Abstract them using
    ! procedure pointers.
    pure function i_int_ueg(cell_param, b, i, a) result(intgrl)
        import :: p, basis_t
        real(p) :: intgrl
        real(p), intent(in) :: cell_param
        type(basis_t), intent(in) :: b
        integer, intent(in) :: i, a
    end function i_int_ueg
end interface

! --- System type constants ---

! Parameters to used to specify the system type.
enum, bind(c)
    enumerator :: hub_k
    enumerator :: hub_real
    enumerator :: read_in
    enumerator :: heisenberg
    enumerator :: ueg
    enumerator :: chung_landau
    enumerator :: ringium
end enum

! --- System-specific data structures ---

type sys_lattice_t

    ! Model (lattice/UEG) Hamiltonians
    ! ^^^^^^^^^^^^^^^^^^^^^^^^^^^^^^^^

    ! See also specific structures.

    ! 1, 2 or 3 dimensions.
    ! Set to a nonsensical value for error checking in input parser.
    ! It is useful to default to 0 so we can still safely allocate arrays using it even
    ! if we're not doing a lattice model.
    integer :: ndim = 0

    ! Is a triangular lattice is being used? (not UEG)
    logical :: triangular_lattice = .false.
    ! Is the lattice is bipartite or is it geometrically frustrated? (not UEG)
    logical :: bipartite_lattice = .false.

    ! Number of sites in crystal cell (Hubbard; Heisenberg).
    integer :: nsites

    ! Lattice vectors of crystal cell. (:,i) is the i-th vector.
    ! Not used for the UEG (see box_length).
    integer, allocatable :: lattice(:,:)  ! ndim, ndim.

    ! As we are working in an orthogonal space, the reciprocal lattice vectors are
    ! easily obtained:
    ! b_i = 2\pi/|a_i|^2 a_i in general,
    !     = 2\pi/ L_i for UEG, where L_i is box_length(i)
    real(p), allocatable :: rlattice(:,:) ! ndim, ndim. (:,i) is 1/(2pi)*b_i.

    ! Lengths of lattice vectors.
    ! This also defines the cubic simulation cell used in the UEG.
    real(p), allocatable :: box_length(:) ! ndim.

end type sys_lattice_t

type sys_k_lattice_t

    ! Model Hamiltonians in reciprocal space
    ! ^^^^^^^^^^^^^^^^^^^^^^^^^^^^^^^^^^^^^^

    ! See also specific (i.e. Hubbard and UEG) structures.

    ! Twist applied to wavevectors (systems in Bloch basis).
    real(p), allocatable :: ktwist(:)

end type sys_k_lattice_t

type sys_real_lattice_t

    ! Model Hamiltonians in real space
    ! ^^^^^^^^^^^^^^^^^^^^^^^^^^^^^^^^

    ! See also specific (i.e. Hubbard and Heisenberg) structures.

    ! The kinetic term is constant in the real space formulation of the Hubbard and Chung--Landau Hamiltonians:
    ! only the connectivity of the lattice matters.
    ! tmat(:,i) is a bit string.  The j-th bit corresponding to a basis function
    ! (as given by bit_lookup) is set if i and j are connected.
    ! We need to distinguish between connections within the cell and those due to
    ! periodic boundaries.  We do this by the following strategy:
    !   a) j>i.
    !          If the j-th bit is set then i and j are connected within the crystal
    !          cell.
    !   b) j<=i.
    !          If the i-th bit of tmat(:,j) is set, then i and j are connected due
    !          to periodic boundary conditions.
    ! This may seem like a somewhat arbitrary choice, but it enables for the
    ! correct evaluation of the kinetic energy using bit operations.
    ! Further it enables us to pick up cases such as the 2x2 (non-tilted) system,
    ! where a site is connected to a different site and that site's periodic image.
    integer(i0), allocatable :: tmat(:,:) ! (string_len, nbasis)

    ! Orbitals i and j are connected if the j-th bit of connected_orbs(:,i) is
    ! set.  This is a bit like tmat but without a bit set for a site being its own
    ! periodic image.
    integer(i0), allocatable :: connected_orbs(:,:) ! (string_len, nbasis)

    ! connected_sites(0,i) contains the number of unique sites connected to i.
    ! connected_sites(1:,i) contains the list of sites connected to site i (ie is the
    ! decoded/non-bit list form of connected_orbs).
    ! If connected_orbs(j,i) is 0 then it means there are fewer than 2*ndim unique sites
    ! that are connected to i that are not a periodic image of i (or connected to
    ! i both directly and via periodic boundary conditions).
    ! For the triangular lattice there are 3*ndim bonds and ndim must equal 2,
    ! so each site is connected to 6 other sites.
    integer, allocatable :: connected_sites(:,:) ! (0:2ndim, nbasis) or (0:3dim, nbasis)

    ! next_nearest_orbs(i,j) gives the number of paths by which sites i and j are
    ! are next nearest neighbors. For example, on a square lattice in the
    ! Heisenberg model, if we consider a spin, we can get to a next-nearest
    ! neighbor spin by going one right then one up, or to the same spin by going
    ! one up and then one right - there are two different paths, so the correpsonding
    ! value of next_nearest_orbs would be 2 for these spins. This is an important
    ! number to know when calculating the thermal energy squared in DMQMC.
    ! If two spins are not next-nearest neighbors by any path then this quantity is 0.
    ! By next nearest neighbors, it is meant sites which can be joined by exactly two
    ! bonds - any notion one may have of where the spins are located spatially is unimportant.
    integer(i0), allocatable :: next_nearest_orbs(:,:) ! (nbasis, nbasis)

    ! True if any site is its own periodic image.
    ! This is the case if one dimension (or more) has only one site per simulation
    ! cell.  If so then the an orbital can incur a kinetic interaction with itself.
    ! This is the only way that the integral < i | T | i >, where i is a basis
    ! function centred on a lattice site, can be non-zero.
    logical :: t_self_images

    ! True if we are actually only modelling a finite system (e.g. a H_2 molecule)
    ! False if we are modelling an infinite lattice
    ! The code is set up to model inifinite lattices by default, however in order
    ! to model only a finite "cluster" of sites, all one need do is set the
    ! connection matrix elements corresponding to connections across cell
    ! boundaries (i.e. periodic boundary conditions) to 0
    logical :: finite_cluster = .false. ! default to infinite crystals

end type sys_real_lattice_t

type sys_hubbard_t

    ! Hubbard model
    ! ^^^^^^^^^^^^^

    ! Hubbard T and U parameters specifying the kinetic energy and Coulomb
    ! interaction respectively.
    real(p) :: u = 1, t = 1
    ! The Coulomb integral in the momentum space formulation of the Hubbard model
    ! is constant, so it's convenient to store it.
    real(p) :: coulomb_k
    ! Crystal momentum symmetry information
    type(mom_sym_t) :: mom_sym

end type sys_hubbard_t

type sys_heisenberg_t

    ! Heisenberg model
    ! ^^^^^^^^^^ ^^^^^

    ! Coupling constant J.
    real(p) :: J = 1.0_p
    ! External magnetic field h, in the z direction (the z direction is defined
    ! the same direction as the external field).
    real(p) :: magnetic_field = 0.0_p
    ! Staggered magnetisation operator.
    ! staggered_magnetic_field gives the constant of proportionality:
    ! \hat{H} = -J \sum_{i,j} \sigma_i \sigma_j -
    !                      staggered_magnetic_field \sum_{i}(-1)^{\zeta(i)}\sigma_{i,z}
    ! where \zeta(i) gives \pm 1 depending upon which sublattice site i is on.
    ! NOTE: applicable only to bipartite lattices.
    real(p) :: staggered_magnetic_field = 0.0_p
    ! Number of bonds in the crystal cell.
    integer :: nbonds

    ! For the Heisenberg model, certain lattices can be split into two sublattices such
    ! that all the sites on one sublattice only have neighbors on the other sublattice.
    ! This is, for example, when finding the staggered magnetisation.  lattice_mask masks
    ! out one sublattice from a bit string representation of a spin product basis
    ! function.
    integer(i0), allocatable :: lattice_mask(:)

end type sys_heisenberg_t

type sys_ueg_t

    ! UEG
    ! ^^^

    ! Electron density.
    real(p) :: r_s = 1.0_p
    ! Energy cutoff for basis.
    ! This is in provided in scaled units of (2*pi/L)^2.
    real(p) :: ecutoff = 3.0_p

    ! UEG-specific basis lookup tables, etc.
    type(ueg_basis_t) :: basis

    ! Fermi-wavevector (Infinite system).
    real(p) :: kf = 1.0_p
    ! Fermi-Energy (Infinite system).
    real(p) :: ef = 1.0_p

    ! System-specific (e.g. dimensionality, potential, etc) integral procedures.
    procedure(i_int_ueg), pointer, nopass :: coulomb_int
    procedure(i_int_ueg), pointer, nopass :: exchange_int

    ! Symmetry information: we only store the gamma point
    integer :: gamma_sym

end type sys_ueg_t

type sys_read_in_t

    ! Read-in system
    ! ^^^^^^^^^^^^^^

    ! FCIDUMP filename (contains integrals which make up the Hamiltonian matrix).
    character(255) :: fcidump = 'FCIDUMP'
    ! Dipole integral file, contains integrals <i|O|a>, where O=x, y or z.
    character(255) :: dipole_int_file = ''
    ! UHF or RHF orbitals?
    logical :: uhf = .false.
    ! Core energy (e.g. nuclear-nuclear terms, contributions from frozen orbitals...
    real(p) :: Ecore
    ! Contribution from frozen core orbitals and nucleii terms to dipole moment
    real(p) :: dipole_core

    ! Single-particle orbitals transform according to Lz symmetry
    logical :: useLz = .false.

    ! Store for <i|h|j>, where h is the one-electron Hamiltonian operator.
    type(one_body_t) :: one_e_h_integrals

    ! Store for imaginary component of <i|h|j>, if using complex.
    type(one_body_t) :: one_e_h_integrals_imag

    ! Store for <i|o|j>, where o is a one-electron operator.
    type(one_body_t) :: one_body_op_integrals

    ! Store for the two-body integrals, <ij|1/r_12|ab>, where i,j,a,b are spin basis
    ! functions and 1/r_12 is the Coulomb operator.
    type(two_body_t) :: coulomb_integrals

    ! Store for imaginary component of two-body integrals
    type(two_body_t) :: coulomb_integrals_imag

    ! Data about the orbital symmetries
    type(pg_sym_t) :: pg_sym

    ! Is system complex?
    logical :: comp = .false.

end type sys_read_in_t

type sys_ringium_t

    ! Ringium
    ! ^^^^^^^

    ! Radius of the ring the electrons are confined to
    real(p) :: radius
    ! Lz cutoff for basis
    integer :: maxlz

end type sys_ringium_t

! --- System data container structure ---

type sys_t

    ! General System variables
    ! ^^^^^^^^^^^^^^^^^^^^^^^^

    ! Which system are we examining?  Hubbard (real space)? Hubbard (k space)? ...?
    integer :: system

    ! # of electrons
    ! *NOTE*: For the Heisenberg model nel refers to the number of spins up in the
    ! basis functions. This is to reuse code for the Hubbard model, where it simply
    ! refers to the number of electrons in the system
    integer :: nel = 0
    ! # number of virtual orbitals
    ! *NOTE*: For the Heisenberg model nvirt refers to the number of spins down, or
    ! the number of 0's in the basis functions
    integer :: nvirt

    ! Ms spin quantum number of states.
    integer :: Ms = huge(1)

    ! Spin polarisation is set in set_spin_polarisation in the system module.
    ! Only used in Fermionic systems; see note for nel and nvirt for how the spin
    ! polarisation is handled in the Heisenberg system.
    ! Note: Chung-Landau Hamiltonian is for spinless fermions; hence nalpha is
    ! (without loss of generality) set to nel and nbeta to 0.
    ! # number of alpha, beta electrons
    integer :: nalpha, nbeta
    ! # number of virtual alpha, beta spin-orbitals
    integer :: nvirt_alpha, nvirt_beta

    ! The specific symmetry sector to be used.
    integer :: symmetry = 0

    ! Number of symmetries.  These are specified for orbitals.
    integer :: nsym = 1
    ! Index of lowest symmetry (normally 0 or 1).
    integer :: sym0 = 1
    ! Index of highest symmetry (i.e. nsym+(sym0-1))
    integer :: sym_max

    ! Because Lz symmetry is not closed, we store some additional irreps and information about them:
    ! These functions allow one to loop over those syms.
    ! We go up to cross products involving three orbitals.  See comments in point_group_symmetry
    ! and init_pg_symmetry.
    integer :: nsym_tot = 1
    integer :: sym0_tot = 1
    integer :: sym_max_tot

    ! System uses Bloch states for basis functions (i.e. hub_k and UEG)?
    logical :: momentum_space = .false.

    ! Complete active space of basis.  Valid only in systems where the
    ! single-particle basis can be ordered by the single-particle eigenvalues (e.g.
    ! not in the real-space formulation of the Hubbard model or Heisenberg model).
    integer :: CAS(2) = (/ -1, -1 /)

    ! The maximum number of excitations which a system can have.
    ! Fermion systems: number of active elections.
    ! Heisenberg model: number of antiparallel pairs of spins which can be
    ! flipped.  Used only in DMQMC.
    integer :: max_number_excitations



    ! Basis set information
    ! ^^^^^^^^^^^^^^^^^^^^^

    type(basis_t) :: basis

    ! System-specific structure handles
    ! ^^^^^^^^^^^^^^^^^^^^^^^^^^^^^^^^^

    type(sys_lattice_t) :: lattice
    type(sys_k_lattice_t) :: k_lattice
    type(sys_real_lattice_t) :: real_lattice
    type(sys_hubbard_t) :: hubbard
    type(sys_heisenberg_t) :: heisenberg
    type(sys_ueg_t) :: ueg
    type(sys_read_in_t) :: read_in
    type(sys_ringium_t) :: ringium

end type sys_t

contains

    subroutine init_system(sys)

        ! Initialise system based upon input parameters.
        ! In/Out:
        !    sys: system being studied.

        use checking, only: check_allocate, check_deallocate
        use errors, only: stop_all

        type(sys_t), intent(inout) :: sys

        integer :: i, ivec, ierr, counter

        associate(sl=>sys%lattice, sr=>sys%real_lattice, sk=>sys%k_lattice, su=>sys%ueg, sh=>sys%heisenberg)

            if (.not. sys%system == read_in) then

                allocate(sl%box_length(sl%ndim), stat=ierr)
                call check_allocate('sys%lattice%box_length', sl%ndim, ierr)
                allocate(sl%rlattice(sl%ndim,sl%ndim), stat=ierr)
                call check_allocate('sys%lattice%rlattice', sl%ndim**2, ierr)

                select case(sys%system)
                case(ueg)

                    ! UEG specific information.
                    if (sl%ndim /= 2 .and. sl%ndim /= 3) call stop_all('init_system','2D or 3D UEG not specified in input.')

                    ! Lattice vectors (integers) are not used in the UEG as the
                    ! simulation cell might well be defined by non-integers.
                    if (allocated(sl%lattice)) then
                        deallocate(sl%lattice, stat=ierr)
                        call check_deallocate('sys%lattice%lattice',ierr)
                        write (6,'(1X,a)') 'Ignoring lattice input for the UEG.'
                    end if

                    ! Use a cubic simulation cell.
                    ! The system is uniquely defined by two out of the number of
                    ! electrons, the density and the simulation cell lattice parameter.
                    ! It is most convenient to have the first two as input parameters.
                    select case(sl%ndim)
                    case(2)
                        sl%box_length = sys%ueg%r_s*sqrt(pi*sys%nel)
                    case(3)
                        sl%box_length = sys%ueg%r_s*((4*pi*sys%nel)/3)**(1.0_p/3.0_p)
                    end select
                    sl%rlattice = 0.0_p
                    forall (ivec=1:sl%ndim) sl%rlattice(ivec,ivec) = 1.0_p/sl%box_length(ivec)

                case(ringium)
                case default

                    ! Lattice-model specific information.

                    forall (ivec=1:sl%ndim) sl%box_length(ivec) = sqrt(real(dot_product(sl%lattice(:,ivec),sl%lattice(:,ivec)),p))
                    sl%nsites = nint(product(sl%box_length))

                    forall (ivec=1:sl%ndim) sl%rlattice(:,ivec) = sl%lattice(:,ivec)/sl%box_length(ivec)**2

                    ! If performing a calculation in all symmetry sectors, set Ms to be its maximum value
                    ! so that the necessary arrays will be allocated to their maximum size.

                end select

                if (allocated(sk%ktwist)) then
                    if (size(sk%ktwist) /= sl%ndim) &
                        call stop_all('init_system', 'Twist vector dimensions not consistent with lattice dimenstions.')
                else
                    allocate(sk%ktwist(sl%ndim), stat=ierr)
                    call check_allocate('sys%lattice%ktwist',sl%ndim,ierr)
                    sk%ktwist = 0.0_p
                end if

                ! For the Heisenberg model, we have Ms and nsites defined, but nel not.
                ! Here nel means the number of up spins, nvirt means the number of down spins.
                ! For other models, both Ms and nel have already been set, and nel refers
                ! to the number of electrons in the system.
                select case(sys%system)
                case(heisenberg)
                    sys%nel = (sl%nsites+sys%Ms)/2
                    sys%nvirt = (sl%nsites-sys%Ms)/2
                case(hub_k, hub_real)
                    sys%nvirt = 2*sl%nsites - sys%nel
                case(chung_landau)
                    sys%nvirt = sl%nsites - sys%nel
                    ! Spinless fermions.  Set all fermions to be spin-up.
                    sys%Ms = sys%nel
                case(ueg)
                    ! set nvirt in basis once the basis set has been generated.
                case(ringium)
                    ! Spin manifolds are degenerate in 1D - set all electrons spin up
                    sys%nvirt = 2*(sys%ringium%maxlz + 1) - sys%nel
                    sys%ms = sys%nel
                end select

                if (sys%system /= ueg .and. sys%system /= ringium) then
                    ! This checks if the lattice is the correct shape and correct size to be bipartite. If so it
                    ! sets the logical variable bipartite_lattice to be true, which allows staggered magnetizations
                    ! to be calculated.
                    counter = 0
                    do i = 1,sl%ndim
                        if ( abs(sum(sl%lattice(:,i)) - sl%box_length(i)) < depsilon.and. &
                             mod(ceiling(sl%box_length(i)), 2) == 0) counter = counter + 1
                    end do
                    if (counter == sl%ndim) sl%bipartite_lattice = .true.
                end if

                ! This logical variable is set true if the system being used has basis functions
                ! in momentum space - the Heisenberg and real Hubbard models are in real space.
                sys%momentum_space = .not.(      sys%system == hub_real   &
                                        .or. sys%system == heisenberg &
                                        .or. sys%system == chung_landau &
                                        .or. sys%system == read_in    &
                                      )

                sys%hubbard%coulomb_k = sys%hubbard%u/sl%nsites

            end if

        end associate

    end subroutine init_system

    subroutine end_lattice_system(sl, sk, sr)

        ! Clean up system allocations.

        ! In/Out:
        !    sl, sk, sr: sys_*lattice_t objects.  On output the components of all provided
        !       arguments are deallocated.

        use checking, only: check_deallocate

        type(sys_lattice_t), intent(inout), optional :: sl
        type(sys_k_lattice_t), intent(inout), optional :: sk
        type(sys_real_lattice_t), intent(inout), optional :: sr
        integer :: ierr

        if (present(sl)) then
            if (allocated(sl%box_length)) then
                deallocate(sl%box_length, stat=ierr)
                call check_deallocate('box_length',ierr)
            end if
            if (allocated(sl%rlattice)) then
                deallocate(sl%rlattice, stat=ierr)
                call check_deallocate('rlattice',ierr)
            end if
            if (allocated(sl%lattice)) then
                deallocate(sl%lattice, stat=ierr)
                call check_deallocate('lattice',ierr)
            end if
        end if
        if (present(sk)) then
            if (allocated(sk%ktwist)) then
                deallocate(sk%ktwist, stat=ierr)
                call check_deallocate('ktwist',ierr)
            end if
        end if
        if (present(sr)) then
            if (allocated(sr%tmat)) then
                deallocate(sr%tmat, stat=ierr)
                call check_deallocate('sr%tmat',ierr)
            end if
            if (allocated(sr%connected_orbs)) then
                deallocate(sr%connected_orbs, stat=ierr)
                call check_deallocate('sr%connected_orbs',ierr)
            end if
            if (allocated(sr%connected_sites)) then
                deallocate(sr%connected_sites, stat=ierr)
                call check_deallocate('sr%connected_sites',ierr)
            end if
        end if

    end subroutine end_lattice_system

    pure function in_FBZ(system_type,sl,k)

        ! Test if k is in the FBZ of the primitive unit cell.
        ! In:
        !    system_type: parameter defining system (equal to parameter at top
        !       of module).
        !    sl: lattice system
        !    k: wavevector in units of the reciprocal lattice of the crystal
        !       cell.

        logical :: in_FBZ
        integer, intent(in) :: system_type
        type(sys_lattice_t), intent(in) :: sl
        integer, intent(in) :: k(:) ! sl%ndim

        integer :: i
        real(p) :: kc(sl%ndim)

        select case(system_type)
        case(UEG)
            ! FBZ is infinite.
            in_FBZ = .true.
        case default
            ! Convert to cartesian units.
            forall (i=1:sl%ndim) kc(i) = sum(k*sl%rlattice(i,:))

            ! This test only works because the underlying lattice is orthogonal.
            ! The asymmetry of the boundary conditions prevent the acceptance of
            ! all wavevectors on the boundaries...
            in_FBZ = all(kc<=(0.50_p+depsilon)).and.all(kc>(-0.50_p+1.e-5_p))
        end select

    end function in_FBZ

    subroutine set_spin_polarisation(nbasis, sys)

        ! Set the spin polarisation information stored in components of sys.
        !    nalpha, nbeta: number of alpha, beta electrons.
        !    nvirt_alpha, nvirt_beta: number of alpha, beta virtual spin-orbitals.

        ! In:
        !    nbasis: number of single-particle basis functions.
        ! In/Out:
        !    sys: initialised system object describing system. On output
        !       components related to spin-polarisation are set.

        use errors, only: stop_all

        integer, intent(in) :: nbasis
        type(sys_t), intent(inout) :: sys

        character(len=*), parameter :: proc_name = 'set_spin_polarisation'
        character(len=*), parameter :: err_fmt = '("Required Ms not possible: ",i11, ".")'
        character(len=40) :: err

        select case(sys%system)

        case(heisenberg)

            ! Spin polarization is different (see comments in system) as the
            ! Heisenberg model is a collection of spins rather than electrons.
            ! See comments in init_system and at module-level.
            if (abs(sys%Ms) > sys%lattice%nsites) then
                write (err, err_fmt) sys%Ms
                call stop_all(proc_name, err)
            end if
            sys%nel = (sys%lattice%nsites + sys%Ms)/2
            sys%nvirt = (sys%lattice%nsites - sys%Ms)/2
            ! The Heisenberg model doesn't use these values, but they need to be
            ! initialized to something sensible as we allocate memory using them in
            ! alloc_det_info_t.
            sys%nalpha = 0
            sys%nbeta = 0
            sys%nvirt_alpha = 0
            sys%nvirt_beta = 0
            sys%max_number_excitations = min(sys%nel, (sys%lattice%nsites-sys%nel))

        case(chung_landau)

            ! Spinless system.  Similarly for the Heisenberg model but treat all fermions as alpha electrons.
            sys%nalpha = sys%nel
            sys%nvirt_alpha = sys%lattice%nsites - sys%nalpha
            sys%nbeta = 0
            sys%nvirt_beta = 0
            sys%max_number_excitations = min(sys%nel, (sys%lattice%nsites-sys%nel))

        case (ringium)

            if (sys%ms /= sys%nel) call stop_all(proc_name, "Ringium must be completely spin polarised.")

            sys%nalpha = sys%nel
            sys%nbeta = 0

            sys%nvirt_alpha = nbasis/2 - sys%nel
            sys%nvirt_beta = 0
            sys%max_number_excitations = min(sys%nalpha, sys%nvirt_alpha)

        case default

            ! Find the number of determinants with the required spin.
            if (abs(mod(sys%Ms,2)) /= mod(sys%nel,2) .or. abs(sys%Ms) > sys%nel) then
                write (err, err_fmt) sys%Ms
                call stop_all(proc_name, err)
            end if

            sys%nbeta = (sys%nel - sys%Ms)/2
            sys%nalpha = (sys%nel + sys%Ms)/2

            sys%nvirt_alpha = nbasis/2 - sys%nalpha
            sys%nvirt_beta = nbasis/2 - sys%nbeta
            sys%max_number_excitations = min(sys%nel, sys%nvirt)

        end select

        call set_fermi_energy(sys)

    end subroutine set_spin_polarisation

    elemental subroutine copy_sys_spin_info(sys1, sys2)

        ! Copy all spin information used in *any* system type (irrespective of
        ! which system type is actually being studied...)

        ! In:
        !    sys1: reference system object.
        ! In/Out:
        !    sys2: target system object.  On output, its spin-related components
        !       have the identical values as those in sys1.

        type(sys_t), intent(in) :: sys1
        type(sys_t), intent(inout) :: sys2

        sys2%nel = sys1%nel
        sys2%nvirt = sys1%nvirt
        sys2%nalpha = sys1%nalpha
        sys2%nbeta = sys1%nbeta
        sys2%nvirt_alpha = sys1%nvirt_alpha
        sys2%nvirt_beta = sys1%nvirt_beta

    end subroutine copy_sys_spin_info

    subroutine set_fermi_energy(sys)

        ! Set the Fermi energy and wavevector.
        ! Currently only implemented for the fully polarised/unpolarised
        ! electron gas.

        ! In/Out:
        !    sys: sys_t object, on output Fermi energy and wavevector are set.

        use errors, only: warning
        use parallel, only: parent

        type(sys_t), intent(inout) :: sys

        real(p):: pol_factor
        real(p) :: dim_factor

        select case(sys%system)
        case (ueg)
            ! Polarisation factor = 2 for polarised system, 1 for unpolarised.
            ! Only deal with fully spin (un)polarised system, so that kf^{up} =
            ! kf^{down}.
            pol_factor = 1.0_p + abs(real(sys%nalpha-sys%nbeta,p)/sys%nel)
            if (pol_factor-int(pol_factor) > depsilon .and. parent) &
                call warning('set_fermi_energy','Fermi energy not calculated correctly for given &
                             &spin polarisation. Please implement.')
            select case(sys%lattice%ndim)
            case (3)
                dim_factor = (9.0_p*pol_factor*pi/4.0_p)**(1.0_p/3.0_p)
            case (2)
                dim_factor = sqrt(2.0_p*pol_factor)
            case (1)
                dim_factor = pi*pol_factor / 4.0_p
            end select
            ! Fermi wavevector.
            sys%ueg%kf = dim_factor / sys%ueg%r_s
            ! Fermi energy.
            sys%ueg%ef = 0.5_p * sys%ueg%kf**2
        end select

    end subroutine set_fermi_energy

    subroutine sys_t_json(js, sys, terminal)

        ! Serialise a sys_t object in JSON format.

        ! In/Out:
        !   js: json_out_t controlling the output unit and handling JSON internal state.  Unchanged on output.
        ! In:
        !   sys: sys_t object describing system being studied.
        !   terminal (optional): if true, this is the last entry in the enclosing JSON object.  Default: false.

        use json_out

        type(json_out_t), intent(inout) :: js
        type(sys_t), intent(in) :: sys
        logical, intent(in), optional :: terminal
        character(10) :: isite
        integer :: i
        logical :: lattice_system

        lattice_system = sys%system == heisenberg .or. sys%system == hub_k .or. &
                         sys%system == hub_real .or. sys%system == chung_landau

        call json_object_init(js, 'system')

        call json_write_key(js, 'nbasis', sys%basis%nbasis)
        call json_write_key(js, 'nel', sys%nel)
        call json_write_key(js, 'nvirt', sys%nvirt)
        call json_write_key(js, 'Ms', sys%Ms)
        call json_write_key(js, 'nalpha', sys%nalpha)
        call json_write_key(js, 'nbeta', sys%nbeta)
        call json_write_key(js, 'nvirt_alpha', sys%nvirt_alpha)
        call json_write_key(js, 'nvirt_beta', sys%nvirt_beta)
        call json_write_key(js, 'nsym', sys%nsym)
        call json_write_key(js, 'sym0', sys%sym0)
        call json_write_key(js, 'sym_max', sys%sym_max)
        call json_write_key(js, 'nsym_tot', sys%nsym_tot)
        call json_write_key(js, 'sym0_tot', sys%sym0_tot)
        call json_write_key(js, 'sym_max_tot', sys%sym_max_tot)
        call json_write_key(js, 'symmetry', sys%symmetry)
        call json_write_key(js, 'max_number_excitations', sys%max_number_excitations)
<<<<<<< HEAD
=======

        if (abs(sys%chem_pot - huge(1.0_p)) < 1.0_p) then
            call json_write_key(js, 'chem_pot', 'nan')
        else
            call json_write_key(js, 'chem_pot', sys%chem_pot)
        end if
>>>>>>> 5699dbc8

        if (lattice_system) then
            call json_object_init(js, 'lattice')
            call json_write_key(js, 'ndim', sys%lattice%ndim)
            call json_write_key(js, 'nsites', sys%lattice%nsites)
            call json_write_key(js, 'lattice', sys%lattice%lattice, terminal=sys%system == hub_k)
            if (sys%system /= hub_k) then
                call json_write_key(js, 'triangular_lattice', sys%lattice%triangular_lattice)
                call json_write_key(js, 'bipartite_lattice', sys%lattice%bipartite_lattice)
                call json_object_init(js, 'connected_sites')
                do i = 1, sys%basis%nbasis
                    write (isite,'(i0)') i
                    call json_write_key(js, trim(isite), sys%real_lattice%connected_sites(1:,i), i==sys%basis%nbasis)
                end do
                call json_object_end(js)
                call json_write_key(js, 'self_image', sys%real_lattice%t_self_images)
                call json_write_key(js, 'finite_cluster', sys%real_lattice%finite_cluster, terminal=.true.)
            end if
            call json_object_end(js)
        end if

        if (sys%system == hub_real .or. sys%system == hub_k .or. sys%system == chung_landau) then
            call json_object_init(js, 'hubbard')
            call json_write_key(js, 'U', sys%hubbard%u)
            call json_write_key(js, 't', sys%hubbard%t, terminal=sys%system/=hub_k)
            if (sys%system == hub_k) call json_write_key(js, 'ktwist', sys%k_lattice%ktwist, terminal=.true.)
            call json_object_end(js, terminal=.true.)
        end if

        if (sys%system == heisenberg) then
            call json_object_init(js, 'heisenberg')
            call json_write_key(js, 'J', sys%heisenberg%J)
            call json_write_key(js, 'magnetic_field', sys%heisenberg%magnetic_field)
            call json_write_key(js, 'staggered_magnetic_field', sys%heisenberg%staggered_magnetic_field)
            call json_write_key(js, 'nbonds', sys%heisenberg%nbonds, terminal=.true.)
            call json_object_end(js, terminal=.true.)
        end if

        if (sys%system == ueg) then
            call json_object_init(js, 'ueg')
            call json_write_key(js, 'r_s', sys%ueg%r_s)
            call json_write_key(js, 'ecutoff', sys%ueg%ecutoff)
            call json_write_key(js, 'k_fermi', sys%ueg%kf)
            call json_write_key(js, 'E_fermi', sys%ueg%ef)
            call json_write_key(js, 'ktwist', sys%k_lattice%ktwist)
            call json_write_key(js, 'L', sys%lattice%box_length, terminal=.true.)
            call json_object_end(js, terminal=.true.)
        end if

        if (sys%system == read_in) then
            call json_object_init(js, 'read_in')
            call json_write_key(js, 'int_file', trim(sys%read_in%fcidump))
            call json_write_key(js, 'uhf', sys%read_in%uhf)
            call json_write_key(js, 'Ecore', sys%read_in%Ecore)
            if (trim(sys%read_in%dipole_int_file) /= '') then
                call json_write_key(js, 'dipole_int_file', trim(sys%read_in%dipole_int_file))
                call json_write_key(js, 'dipole_core', sys%read_in%dipole_core)
            end if
            call json_write_key(js, 'CAS', sys%CAS)
            call json_write_key(js, 'useLz', sys%read_in%useLz)
            call json_write_key(js, 'complex', sys%read_in%comp, terminal=.true.)
            call json_object_end(js, terminal=.true.)

        end if

        if (sys%system == ringium) then
            call json_object_init(js, 'ringium')
            call json_write_key(js, 'radius', sys%ringium%radius)
            call json_write_key(js, 'maxlz', sys%ringium%maxlz, terminal=.true.)
            call json_object_end(js, terminal=.true.)
        end if

        call json_object_end(js, terminal)

    end subroutine sys_t_json

end module system<|MERGE_RESOLUTION|>--- conflicted
+++ resolved
@@ -786,15 +786,6 @@
         call json_write_key(js, 'sym_max_tot', sys%sym_max_tot)
         call json_write_key(js, 'symmetry', sys%symmetry)
         call json_write_key(js, 'max_number_excitations', sys%max_number_excitations)
-<<<<<<< HEAD
-=======
-
-        if (abs(sys%chem_pot - huge(1.0_p)) < 1.0_p) then
-            call json_write_key(js, 'chem_pot', 'nan')
-        else
-            call json_write_key(js, 'chem_pot', sys%chem_pot)
-        end if
->>>>>>> 5699dbc8
 
         if (lattice_system) then
             call json_object_init(js, 'lattice')
