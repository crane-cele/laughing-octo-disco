--- conflicted
+++ resolved
@@ -129,12 +129,8 @@
 
         ! Run the FCIQMC algorithm on the stored Hamiltonian matrix.
 
-<<<<<<< HEAD
+        use determinant_enumeration, only: ndets
         use fciqmc_restart, only: dump_restart, write_restart_file_every_nreports
-=======
-        use determinant_enumeration, only: ndets
-        use fciqmc_restart, only: dump_restart
->>>>>>> 8190caa7
         use energy_evaluation, only: update_shift
 
         integer :: ireport, icycle, iwalker, ipart
