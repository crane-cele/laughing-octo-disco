module calc

use const
use parallel, only: blacs_info

implicit none

!--- Calculation info ---

! A calculation type is performed if the relevant bit (defined by the subsequent
! parameters) is set in calc_type.
! This can be easily tested using the doing_calc function.
integer :: calc_type = 0
! Flags for doing exact and/or Lanczos diagonalisation.
integer, parameter :: exact_diag = 2**0
integer, parameter :: lanczos_diag = 2**1
! Use the incredibly simple and naive FCIQMC or the optimised implementation?
integer, parameter :: fciqmc_calc = 2**2
integer, parameter :: simple_fciqmc_calc = 2**3
! Doing initiator-FCIQMC?
integer, parameter :: initiator_fciqmc = 2**4
! Doing continuous-time FCIQMC?
integer, parameter :: ct_fciqmc_calc = 2**5
! Doing Hellmann--Feynman sampling?
integer, parameter :: hfs_fciqmc_calc = 2**6
! Estimate the size of the Hilbert space using Monte Carlo?
integer, parameter :: mc_hilbert_space = 2**7
<<<<<<< HEAD
! Doing a folded spectrum calculation?
integer, parameter :: folded_spectrum = 2**8
=======
! Doing Density Matrix Monte Carlo?
integer, parameter :: dmqmc_calc = 2**8

! For DMQMC, the user may want to calculate many different combinations
! of estimators. The above variable, calc-type, does a similar thing
! for the types of calculation used. dmqmc_calc_type is a variable
! which works in the same way, to allow the user to choose any combination
! of estimators in a general way. The new function doing_dmqmc_calc works
! in exactly the same way to doing_calc.
integer :: dmqmc_calc_type = 0
integer, parameter :: dmqmc_energy = 2**0
integer, parameter :: dmqmc_staggered_magnetisation = 2**1
integer, parameter :: dmqmc_energy_squared = 2**2
integer, parameter :: dmqmc_correlation = 2**3
>>>>>>> 85fa7143

! Ms of determinants.  If not set, then all possible values of Ms are considered
! in FCI.  FCIQMC assumes ms = 0 if not given in input.
integer :: ms_in = huge(1)

! Symmetry block of determinants.  Ignored for real space formulation.  Refers
! to a wavevector in momentum space formulation.  If not set, then determinants
! of all possible momenta are considered in FCI.  FCIQMC assumes determinants
! with 0 momentum are to be considered if not specified in input.
integer :: sym_in = huge(1)

!--- Info for FCI calculations ---

! Hamiltonian matrix.  Clearly the scaling of the memory demands with system
! size is horrendous.  We only store one symmetry block at a time though.
! Best contained within a module to allow easy access from the Lanczos
! matrix-vector multiplication routines.
real(p), allocatable :: hamil(:,:) ! (ndets, ndets)

! If either of the following options are true, then the eigenvectors are found
! during exact diagonalisation as well as the eigenvalues.  Doing this is
! substantially more expensive.

! Print out the ground state wavefunction.
logical :: print_ground_state = .false.

! Analyse the ground state wavefunction.
logical :: analyse_ground_state = .false.

! If true then the non-zero elements of the Hamiltonian matrix are written to hamiltonian_file.
logical :: write_hamiltonian = .false.
character(255) :: hamiltonian_file = 'HAMIL'

! BLACS info for diagonalisation
type(blacs_info) :: proc_blacs_info

!--- Parallel info for FCI calculations ---

! Distribution of Hamiltonian matrix across the processors. 
! No distribution.
integer, parameter :: distribute_off = 0
! Block cyclic distribution (see comments in parallel.F90 and the blacs and
! scalapack documentation).  Used for parallel exact diagonalisation.
integer, parameter :: distribute_blocks = 1
! Distribute matrix by columns.  Used for parallel Lanczos.
integer, parameter :: distribute_cols = 2

! Flag which stores which distribution mode is in use.
integer :: distribute = distribute_off

!--- Info for stocastic calculations ---

! Seed used to initialise the dSFMT random number generator.
integer :: seed = 7

contains

    function doing_calc(calc_param) result(doing)

        ! In:
        !    calc_param: integer corresponding to a type of calculation, e.g.
        !      lanczos diagonalisation or FCIQMC.
        !      It is possible to test to see if one or more out of a group of
        !      calculation types are being performed by setting calc_param to be
        !      the sum of the group of calculation types.
        ! Returns:
        !    true if the supplied calculation type is specifed in calc_type.
        
        logical :: doing
        integer, intent(in) :: calc_param

        doing = iand(calc_param, calc_type) /= 0

    end function doing_calc

    function doing_dmqmc_calc(calc_param) result(doing)

        ! In:
        !    calc_param: integer corresponding to a type of calculation, e.g.
        !      lanczos diagonalisation or FCIQMC.
        !      It is possible to test to see if one or more out of a group of
        !      calculation types are being performed by setting calc_param to be
        !      the sum of the group of calculation types.
        ! Returns:
        !    true if the supplied calculation type is specifed in calc_type.

        logical :: doing
        integer, intent(in) :: calc_param

        doing = iand(calc_param, dmqmc_calc_type) /= 0

    end function doing_dmqmc_calc

end module calc<|MERGE_RESOLUTION|>--- conflicted
+++ resolved
@@ -25,25 +25,10 @@
 integer, parameter :: hfs_fciqmc_calc = 2**6
 ! Estimate the size of the Hilbert space using Monte Carlo?
 integer, parameter :: mc_hilbert_space = 2**7
-<<<<<<< HEAD
 ! Doing a folded spectrum calculation?
 integer, parameter :: folded_spectrum = 2**8
-=======
 ! Doing Density Matrix Monte Carlo?
-integer, parameter :: dmqmc_calc = 2**8
-
-! For DMQMC, the user may want to calculate many different combinations
-! of estimators. The above variable, calc-type, does a similar thing
-! for the types of calculation used. dmqmc_calc_type is a variable
-! which works in the same way, to allow the user to choose any combination
-! of estimators in a general way. The new function doing_dmqmc_calc works
-! in exactly the same way to doing_calc.
-integer :: dmqmc_calc_type = 0
-integer, parameter :: dmqmc_energy = 2**0
-integer, parameter :: dmqmc_staggered_magnetisation = 2**1
-integer, parameter :: dmqmc_energy_squared = 2**2
-integer, parameter :: dmqmc_correlation = 2**3
->>>>>>> 85fa7143
+integer, parameter :: dmqmc_calc = 2**9
 
 ! Ms of determinants.  If not set, then all possible values of Ms are considered
 ! in FCI.  FCIQMC assumes ms = 0 if not given in input.
@@ -99,6 +84,20 @@
 ! Seed used to initialise the dSFMT random number generator.
 integer :: seed = 7
 
+!--- Info for DMQMC calculations ---
+
+! For DMQMC, the user may want to calculate many different combinations
+! of estimators. The above variable, calc-type, does a similar thing
+! for the types of calculation used. dmqmc_calc_type is a variable
+! which works in the same way, to allow the user to choose any combination
+! of estimators in a general way. The new function doing_dmqmc_calc works
+! in exactly the same way to doing_calc.
+integer :: dmqmc_calc_type = 0
+integer, parameter :: dmqmc_energy = 2**0
+integer, parameter :: dmqmc_staggered_magnetisation = 2**1
+integer, parameter :: dmqmc_energy_squared = 2**2
+integer, parameter :: dmqmc_correlation = 2**3
+
 contains
 
     function doing_calc(calc_param) result(doing)
