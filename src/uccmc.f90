--- conflicted
+++ resolved
@@ -1698,12 +1698,8 @@
 
     end subroutine create_spawned_particle_uccmc_trot
     
-<<<<<<< HEAD
-    function earliest_unset(f, f0, nel, basis) result (early)
-=======
+    pure function earliest_unset(f, f0, nel, basis) result (early)
 ! [review] - AJWT: probably best in ccmc_utils or the like
-    pure function earliest_unset(f, nel, basis) result (early)
->>>>>>> e1c444b7
         
          ! Function to find earliest unset bit in a determinant bit string.
 
