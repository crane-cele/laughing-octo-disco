module search

use const
use excitations, only: get_excitation_level

implicit none

private
public :: binary_search, tree_t, node_t, tree_add, tree_search
public :: binary_search_i0_list_trot

type node_t
    ! For use in BK-tree search of secondary references
    ! See also comments below under tree_add and tree_search
    ! A node contains a bitstring, and an array of edges, which go from 1 to the maximum excitation level
    ! possible in the current Fock space
    ! Each of the edges point to another node
    integer(i0), allocatable :: bstring(:)
    type(node_t), pointer :: edges(:) => null()
end type node_t

type tree_t
    ! For use in BK-tree search of secondary references
    ! A tree stores a pointer to the root node, and some of the constants specific to the system
    type(node_t), pointer :: root => null()
    ! Number of secondary references, allowed excitation from *all* of them (no individual control), 
    ! maximum excitation from ground state
    integer :: n_secondary_ref, ex_lvl, max_excit
end type tree_t

interface binary_search
    ! All binary search procedures work in essentially the same way with the
    ! same interface (bar list to search & item to search for).
    module procedure binary_search_i0_list
    module procedure binary_search_int_32
    module procedure binary_search_int_64
    module procedure binary_search_real_p
end interface binary_search

contains

    pure subroutine binary_search_i0_list(list, item, istart, iend, hit, pos)

        ! Find where an item resides in a list of such items.
        ! Only elements between istart and iend are examined (use the
        ! array boundaries in the worst case).
        !
        ! In:
        !    list: a sorted i0 integer 2D list/array; the first dimension
        !        corresponds to 1D arrays to compare to item.
        !    item: an i0 integer 1D list/array.
        !    istart: first position to examine in the list.
        !    iend: last position to examine in the list.
        ! Out:
        !    hit: true if found item in list.
        !    pos: the position corresponding to item in list.
        !        If hit is true, then the element in this position is the same
        !        as item, else this is where item should go to keep the list
        !        sorted.

        use const, only: i0
        use bit_utils, only: bit_str_cmp

        integer(i0), intent(in) :: list(:,:), item(:)
        integer, intent(in) :: istart, iend
        logical, intent(out) :: hit
        integer, intent(out) :: pos

        integer :: hi, lo, compare

        if (istart > iend) then

            ! Already know the element has to be appended to the list.
            ! This should only occur if istart = iend + 1.
            pos = istart
            hit = .false.

        else

            ! Search range.
            lo = istart
            hi = iend

            ! Assume item doesn't exist in the list initially.
            hit = .false.

            do while (hi /= lo)
                ! Narrow the search range down in steps.

                ! Mid-point.
                ! We shift one of the search limits to be the mid-point.
                ! The successive dividing the search range by 2 gives a O[log N]
                ! search algorithm.
                pos = (hi+lo)/2

                compare = bit_str_cmp(list(:,pos), item)
                select case(compare)
                case (0)
                    ! hit!
                    hit = .true.
                    exit
                case(1)
                    ! list(:,pos) is "smaller" than item.
                    ! The lowest position item can take is hence pos + 1 (i.e. if
                    ! item is greater than pos by smaller than pos + 1).
                    lo = pos + 1
                case(-1)
                    ! list(:,pos) is "greater" than item.
                    ! The highest position item can take is hence pos (i.e. if item is
                    ! smaller than pos but greater than pos - 1).  This is why
                    ! we differ slightly from a standard binary search (where lo
                    ! is set to be pos+1 and hi to be pos-1 accordingly), as
                    ! a standard binary search assumes that the element you are
                    ! searching for actually appears in the array being
                    ! searched...
                    hi = pos
                end select

            end do

            ! If hi == lo, then we have narrowed the search down to one position but
            ! not checked if that position is the item we're hunting for.
            ! Because list can expand (i.e. we might be searching for an
            ! element which doesn't exist yet) the binary search can find either
            ! the element before or after where item should be placed.
            if (hi == lo) then
                compare = bit_str_cmp(list(:,hi), item)
                select case(compare)
                case (0)
                    ! hit!
                    hit = .true.
                    pos = hi
                case(1)
                    ! list(:,pos) is "smaller" than item.
                    ! item should be placed in the next slot.
                    pos = hi + 1
                case(-1)
                    ! list(:,pos) is "greater" than item.
                    ! item should ber placed here.
                    pos = hi
                end select
            end if

        end if

    end subroutine binary_search_i0_list

    pure subroutine binary_search_int_32(list, item, istart, iend, hit, pos)

        ! Find where an item resides in a list of such items.
        ! Only elements between istart and iend are examined (use the
        ! array boundaries in the worst case).
        !
        ! In:
        !    list: a sorted integer list/array.
        !    item: an integer to find in list.
        !    istart: first position to examine in the list.
        !    iend: last position to examine in the list.
        ! Out:
        !    hit: true if found item in list.
        !    pos: the position corresponding to item in list.
        !        If hit is true, then the element in this position is the same
        !        as item, else this is where item should go to keep the list
        !        sorted.

        use const, only: int_32

        integer(int_32), intent(in) :: list(:), item
        integer, intent(in) :: istart, iend
        logical, intent(out) :: hit
        integer, intent(out) :: pos

        integer :: hi, lo
        integer(int_32) :: compare

        if (istart > iend) then

            ! Already know the element has to be appended to the list.
            ! This should only occur if istart = iend + 1.
            pos = istart
            hit = .false.

        else

            ! Search range.
            lo = istart
            hi = iend

            ! Assume item doesn't exist in the list initially.
            hit = .false.

            do while (hi /= lo)
                ! Narrow the search range down in steps.

                ! Mid-point.
                ! We shift one of the search limits to be the mid-point.
                ! The successive dividing the search range by 2 gives a O[log N]
                ! search algorithm.
                pos = (hi+lo)/2

                compare = item - list(pos)
                if (compare == 0_int_32) then
                    ! hit!
                    hit = .true.
                    exit
                else if (compare > 0_int_32) then
                    ! list(pos) is "smaller" than item.
                    ! The lowest position item can take is hence pos + 1 (i.e. if
                    ! item is greater than pos by smaller than pos + 1).
                    lo = pos + 1
                else
                    ! list(pos) is "greater" than item.
                    ! The highest position item can take is hence pos (i.e. if item is
                    ! smaller than pos but greater than pos - 1).  This is why
                    ! we differ slightly from a standard binary search (where lo
                    ! is set to be pos+1 and hi to be pos-1 accordingly), as
                    ! a standard binary search assumes that the element you are
                    ! searching for actually appears in the array being
                    ! searched...
                    hi = pos
                end if

            end do

            ! If hi == lo, then we have narrowed the search down to one position but
            ! not checked if that position is the item we're hunting for.
            ! Because list can expand (i.e. we might be searching for an
            ! element which doesn't exist yet) the binary search can find either
            ! the element before or after where item should be placed.
            if (hi == lo) then
                compare = item - list(hi)
                if (compare == 0_int_32) then
                    ! hit!
                    hit = .true.
                    pos = hi
                else if (compare > 0_int_32) then
                    ! list(pos) is smaller than item.
                    ! item should be placed in the next slot.
                    pos = hi + 1
                else
                    ! list(pos) is greater than item.
                    ! item should be placed here.
                    pos = hi
                end if
            end if

        end if

    end subroutine binary_search_int_32

    pure subroutine binary_search_int_64(list, item, istart, iend, hit, pos)

        ! Find where an item resides in a list of such items.
        ! Only elements between istart and iend are examined (use the
        ! array boundaries in the worst case).
        !
        ! In:
        !    list: a sorted integer list/array.
        !    item: an integer to find in list.
        !    istart: first position to examine in the list.
        !    iend: last position to examine in the list.
        ! Out:
        !    hit: true if found item in list.
        !    pos: the position corresponding to item in list.
        !        If hit is true, then the element in this position is the same
        !        as item, else this is where item should go to keep the list
        !        sorted.

        use const, only: int_64

        integer(int_64), intent(in) :: list(:), item
        integer, intent(in) :: istart, iend
        logical, intent(out) :: hit
        integer, intent(out) :: pos

        integer :: hi, lo
        integer(int_64) :: compare

        if (istart > iend) then

            ! Already know the element has to be appended to the list.
            ! This should only occur if istart = iend + 1.
            pos = istart
            hit = .false.

        else

            ! Search range.
            lo = istart
            hi = iend

            ! Assume item doesn't exist in the list initially.
            hit = .false.

            do while (hi /= lo)
                ! Narrow the search range down in steps.

                ! Mid-point.
                ! We shift one of the search limits to be the mid-point.
                ! The successive dividing the search range by 2 gives a O[log N]
                ! search algorithm.
                pos = (hi+lo)/2

                compare = item - list(pos)
                if (compare == 0_int_64) then
                    ! hit!
                    hit = .true.
                    exit
                else if (compare > 0_int_64) then
                    ! list(pos) is "smaller" than item.
                    ! The lowest position item can take is hence pos + 1 (i.e. if
                    ! item is greater than pos by smaller than pos + 1).
                    lo = pos + 1
                else
                    ! list(pos) is "greater" than item.
                    ! The highest position item can take is hence pos (i.e. if item is
                    ! smaller than pos but greater than pos - 1).  This is why
                    ! we differ slightly from a standard binary search (where lo
                    ! is set to be pos+1 and hi to be pos-1 accordingly), as
                    ! a standard binary search assumes that the element you are
                    ! searching for actually appears in the array being
                    ! searched...
                    hi = pos
                end if

            end do

            ! If hi == lo, then we have narrowed the search down to one position but
            ! not checked if that position is the item we're hunting for.
            ! Because list can expand (i.e. we might be searching for an
            ! element which doesn't exist yet) the binary search can find either
            ! the element before or after where item should be placed.
            if (hi == lo) then
                compare = item - list(hi)
                if (compare == 0_int_64) then
                    ! hit!
                    hit = .true.
                    pos = hi
                else if (compare > 0_int_64) then
                    ! list(pos) is smaller than item.
                    ! item should be placed in the next slot.
                    pos = hi + 1
                else
                    ! list(pos) is greater than item.
                    ! item should be placed here.
                    pos = hi
                end if
            end if

        end if

    end subroutine binary_search_int_64

    pure subroutine binary_search_real_p(list, item, istart, iend, hit, pos)

        ! Find where an item resides in a list of such items.
        ! Only elements between istart and iend are examined (use the
        ! array boundaries in the worst case).
        !
        ! NB item is tested to be within depsilon of list values, rather than equality.
        !
        ! In:
        !    list: a sorted real list/array.
        !    item: a real to find in list.
        !    istart: first position to examine in the list.
        !    iend: last position to examine in the list.
        ! Out:
        !    hit: true if found item in list.
        !    pos: the position corresponding to item in list.
        !        If hit is true, then the element in this position is the same
        !        as item, else this is where item should go to keep the list
        !        sorted.

        use const, only: p, depsilon

        real(p), intent(in) :: list(:), item
        integer, intent(in) :: istart, iend
        logical, intent(out) :: hit
        integer, intent(out) :: pos

        integer :: hi, lo
        real(p) :: compare

        if (istart > iend) then

            ! Already know the element has to be appended to the list.
            ! This should only occur if istart = iend + 1.
            pos = istart
            hit = .false.

        else

            ! Search range.
            lo = istart
            hi = iend

            ! Assume item doesn't exist in the list initially.
            hit = .false.

            do while (hi /= lo)
                ! Narrow the search range down in steps.

                ! Mid-point.
                ! We shift one of the search limits to be the mid-point.
                ! The successive dividing the search range by 2 gives a O[log N]
                ! search algorithm.
                pos = (hi+lo)/2

                compare = item - list(pos)
                if (abs(compare) < depsilon) then
                    ! hit!
                    hit = .true.
                    exit
                else if (compare > 0.0_p) then
                    ! list(pos) is "smaller" than item.
                    ! The lowest position item can take is hence pos + 1 (i.e. if
                    ! item is greater than pos by smaller than pos + 1).
                    lo = pos + 1
                else
                    ! list(pos) is "greater" than item.
                    ! The highest position item can take is hence pos (i.e. if item is
                    ! smaller than pos but greater than pos - 1).  This is why
                    ! we differ slightly from a standard binary search (where lo
                    ! is set to be pos+1 and hi to be pos-1 accordingly), as
                    ! a standard binary search assumes that the element you are
                    ! searching for actually appears in the array being
                    ! searched...
                    hi = pos
                end if

            end do

            ! If hi == lo, then we have narrowed the search down to one position but
            ! not checked if that position is the item we're hunting for.
            ! Because list can expand (i.e. we might be searching for an
            ! element which doesn't exist yet) the binary search can find either
            ! the element before or after where item should be placed.
            if (hi == lo) then
                compare = item - list(hi)
                if (abs(compare) < depsilon) then
                    ! hit!
                    hit = .true.
                    pos = hi
                else if (compare > 0.0_p) then
                    ! list(pos) is smaller than item.
                    ! item should be placed in the next slot.
                    pos = hi + 1
                else
                    ! list(pos) is greater than item.
                    ! item should be placed here.
                    pos = hi
                end if
            end if

        end if

    end subroutine binary_search_real_p

    pure subroutine binary_search_i0_list_trot(list, item, istart, iend, hit, pos)

        ! Based on binary_search_i0_list with a different comparator operator.

        ! Find where an item resides in a list of such items.
        ! Only elements between istart and iend are examined (use the
        ! array boundaries in the worst case).
        !
        ! In:
        !    list: a sorted i0 integer 2D list/array; the first dimension
        !        corresponds to 1D arrays to compare to item.
        !    item: an i0 integer 1D list/array.
        !    istart: first position to examine in the list.
        !    iend: last position to examine in the list.
        ! Out:
        !    hit: true if found item in list.
        !    pos: the position corresponding to item in list.
        !        If hit is true, then the element in this position is the same
        !        as item, else this is where item should go to keep the list
        !        sorted.

        use bit_utils, only: bit_str_cmp
        use const, only: i0

        integer(i0), intent(in) :: list(:,:), item(:)
        integer, intent(in) :: istart, iend
        logical, intent(out) :: hit
        integer, intent(out) :: pos

        integer :: hi, lo, compare

        if (istart > iend) then

            ! Already know the element has to be appended to the list.
            ! This should only occur if istart = iend + 1.
            pos = istart
            hit = .false.

        else

            ! Search range.
            lo = istart
            hi = iend

            ! Assume item doesn't exist in the list initially.
            hit = .false.

            do while (hi /= lo)
                ! Narrow the search range down in steps.

                ! Mid-point.
                ! We shift one of the search limits to be the mid-point.
                ! The successive dividing the search range by 2 gives a O[log N]
                ! search algorithm.
                pos = (hi+lo)/2

<<<<<<< HEAD
                compare = -bit_str_cmp(list(:,pos), item)
=======
! [review] - Brian: maybe just use compare = -bit_str_cmp(list(:,pos), item)?
                compare = bit_str_cmp_trot(list(:,pos), item)
>>>>>>> 67afa2c8
                select case(compare)
                case (0)
                    ! hit!
                    hit = .true.
                    exit
                case(1)
                    ! list(:,pos) is "smaller" than item.
                    ! The lowest position item can take is hence pos + 1 (i.e. if
                    ! item is greater than pos by smaller than pos + 1).
                    lo = pos + 1
                case(-1)
                    ! list(:,pos) is "greater" than item.
                    ! The highest position item can take is hence pos (i.e. if item is
                    ! smaller than pos but greater than pos - 1).  This is why
                    ! we differ slightly from a standard binary search (where lo
                    ! is set to be pos+1 and hi to be pos-1 accordingly), as
                    ! a standard binary search assumes that the element you are
                    ! searching for actually appears in the array being
                    ! searched...
                    hi = pos
                end select

            end do

            ! If hi == lo, then we have narrowed the search down to one position but
            ! not checked if that position is the item we're hunting for.
            ! Because list can expand (i.e. we might be searching for an
            ! element which doesn't exist yet) the binary search can find either
            ! the element before or after where item should be placed.
            if (hi == lo) then
                compare = -bit_str_cmp(list(:,hi), item)
                select case(compare)
                case (0)
                    ! hit!
                    hit = .true.
                    pos = hi
                case(1)
                    ! list(:,pos) is "smaller" than item.
                    ! item should be placed in the next slot.
                    pos = hi + 1
                case(-1)
                    ! list(:,pos) is "greater" than item.
                    ! item should ber placed here.
                    pos = hi
                end select
            end if

        end if

    end subroutine binary_search_i0_list_trot

    subroutine tree_add(this, next_bstring)

        ! This builds a Hamming-distance BK-tree for k-nearest neighbour search
        ! A very good explanation can be found here: 
        ! https://daniel-j-h.github.io/post/nearest-neighbors-in-metric-spaces/
        ! In:
        !   next_bstring: the current bitstring to be added to the tree.
        ! In/out:
        !   this: the BK-tree object we're adding the bitstring to.

        type(tree_t), intent(inout) :: this
        integer(i0), intent(in) :: next_bstring(:)
        type(node_t), pointer :: curr_node => null()
        integer(i0), pointer :: parent(:) => null()
        type(node_t), pointer :: child(:) => null()
        integer :: excit_lvl

        ! Initialises the root node
        if (.not. associated(this%root)) then
            allocate(this%root)
        end if
        curr_node => this%root
        if (.not. allocated(curr_node%bstring)) then
            ! If the node was initialised but empty, store the bitstring here
            curr_node%bstring = next_bstring
        else if (.not. associated(curr_node%edges)) then
            ! If the node has a bitstring, compare and allocate edges, and store the bitstring at the end 
            ! of the correct edge
            excit_lvl = get_excitation_level(curr_node%bstring, next_bstring)
            allocate(curr_node%edges(this%max_excit))
            curr_node%edges(excit_lvl)%bstring = next_bstring
        else
            do
                ! If the node has both a bitstring and allocated edges, that means
                ! you have a descend another level

                ! This looks redundant but it's not, since the do loop goes on forever
                ! you'll get to the end of the 'branch' and see a node with unallocated edges
                if (.not. associated(curr_node%edges)) then
                  allocate(curr_node%edges(this%max_excit))
                end if
                parent => curr_node%bstring
                child => curr_node%edges
                excit_lvl = get_excitation_level(parent, next_bstring)
                curr_node => child(excit_lvl)
                if (.not. allocated(curr_node%bstring)) then
                    curr_node%bstring = next_bstring
                    exit
                end if
            end do
        end if

    end subroutine tree_add

    recursive function tree_search(this, new_bstring, curr_node, offset) result(hit)
        
        ! This is a recursive, depth-first traversal of a Hamming-distance BK-tree.
        ! This implementation was in part inspired by the C++ implementation here
        ! https://www.geeksforgeeks.org/bk-tree-introduction-implementation/ 
        ! and the Python implementation here
        ! https://github.com/ahupp/bktree
        !
        ! [TODO]: A non-recursive search may improve performance, and an example in Python 
        ! using deque can be found at https://github.com/benhoyt/pybktree
        ! In:
        !   this: the BK-tree object we're searching.
        !   new_bstring: we'd like to know if new_bstring falls within ex_lvl of any of the bitstrings within the tree.
        !   curr_node: which node are we currently on in the recursive dive into the tree.
        !   offset: in ccmc.f90::multiref_check_ex_level we need to change ex_lvl essentially so this convenience argument is added
        ! Returns:
        !   hit: true if new_bstring is within ex_lvl(+offset) of any of the bistrings stored in the tree.

        type(tree_t), intent(in) :: this
        integer(i0), intent(in) :: new_bstring(:)
        integer :: excit_lvl, endlvl, startlvl, lvl
        type(node_t), intent(in) :: curr_node
        integer, intent(in), optional :: offset
        logical :: hit
        integer :: ex_lvl

        excit_lvl = get_excitation_level(curr_node%bstring, new_bstring)
        
        if (.not. present(offset)) then
            ex_lvl = this%ex_lvl
        else
            ex_lvl = offset
        end if

        if (excit_lvl <= ex_lvl) then
            ! the current node is within ex_lvl of the new bitstring
            hit = .true.
            return
        end if
        
        ! If not, descend recursively into a subspace of the tree
        startlvl = excit_lvl - ex_lvl
        endlvl = excit_lvl + ex_lvl
        if (startlvl <= ex_lvl) then
            ! We already establishedd that this bitstring is not within ex_lvl of the current node
            startlvl = ex_lvl + 1
        end if
        if (endlvl > this%max_excit) then
            endlvl = this%max_excit
        end if

        do lvl = startlvl, endlvl
            if (.not. associated(curr_node%edges)) then
                ! reached the bottom, nothing found
                hit = .false.
                return
            end if
            if (.not. allocated(curr_node%edges(lvl)%bstring)) then
                ! Empty node, look into the neighbour now
                continue
            else
                ! If this node has information in it, dig into it
                ! This is the recursive bit, and it is doing the descending / traversal into the tree
                if (.not. present(offset)) then
                    hit = tree_search(this, new_bstring, curr_node%edges(lvl))
                else
                    hit = tree_search(this, new_bstring, curr_node%edges(lvl), offset)
                end if
                if (hit) then
                    ! Again might look redundant but this check makes sure once hit = .true.
                    ! the result gets propagated to the top level and breaks recursion
                    hit = .true.
                    return
                end if
            end if
        end do

        ! nothing found after recursion, return false
        hit = .false. 
        return

    end function tree_search
end module search<|MERGE_RESOLUTION|>--- conflicted
+++ resolved
@@ -512,12 +512,8 @@
                 ! search algorithm.
                 pos = (hi+lo)/2
 
-<<<<<<< HEAD
+
                 compare = -bit_str_cmp(list(:,pos), item)
-=======
-! [review] - Brian: maybe just use compare = -bit_str_cmp(list(:,pos), item)?
-                compare = bit_str_cmp_trot(list(:,pos), item)
->>>>>>> 67afa2c8
                 select case(compare)
                 case (0)
                     ! hit!
